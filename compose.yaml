name: nemesis

networks:
  nemesis:
    driver: bridge

volumes:
  grafana_data:
  jaeger_data:
  loki_data:
  minio_data:
  phoenix_data:
  postgres_data:
  prometheus_data:
  rabbitmq_data:
  empty:
  empty-mounted-containers:

services:
  ########################################
  # Enrichment Services + Dapr sidecars
  ########################################

  web-api:
    image: ghcr.io/specterops/nemesis/web-api:latest
    healthcheck:
      test: ["CMD", "wget", "--spider", "-q", "http://localhost:8000/healthz"]
      interval: 10s
      timeout: 5s
      retries: 5
    environment:
      - APP_ID=web-api
      - DAPR_GRPC_PORT=50001
      - DAPR_HTTP_PORT=3500
      - DEFAULT_EXPIRATION_DAYS=${DEFAULT_EXPIRATION_DAYS:-100}
    volumes:
      - ${MOUNTED_CONTAINER_PATH:-empty-mounted-containers}:/mounted-containers
    logging: &logging-config
      driver: "json-file"
      options: { max-size: "10m", max-file: "3" }
    depends_on:
      postgres: { condition: service_started }
      placement: { condition: service_started }
      rabbitmq: { condition: service_healthy }
    labels:
      - "traefik.enable=true"
      - "traefik.http.routers.web-api.rule=PathPrefix(`/api`)"
      - "traefik.http.services.web-api.loadbalancer.server.port=8000"
      - "traefik.http.routers.web-api.entrypoints=websecure"
      - "traefik.http.routers.web-api.tls=true"
      - "traefik.http.routers.web-api.middlewares=auth"
  web-api-dapr:
    image: "daprio/daprd:1.16.1"
    command:
      [
        "./daprd",
        "--app-id",
        "web-api",
        "--max-body-size",
        "1Gi",
        "--app-port",
        "8000",
        "--dapr-http-port",
        "3500",
        "--dapr-grpc-port",
        "50001",
        "--placement-host-address",
        "placement:50006",
        "--scheduler-host-address",
        "scheduler:50007",
        "--resources-path",
        "/dapr/components",
        "--log-level",
        "${DAPR_LOG_LEVEL:-info}",
        "--config",
        "/dapr/configuration/config.yaml",
        "--enable-metrics",
        "--dapr-graceful-shutdown-seconds",
        "5",
      ]
    volumes:
      - ./infra/dapr/components/pubsub/files.yaml:/dapr/components/files.yaml:ro
      - ./infra/dapr/components/pubsub/workflow_monitor.yaml:/dapr/components/workflow_monitor.yaml:ro
      - ./infra/dapr/components/secretstore.yaml:/dapr/components/secretstore.yaml:ro
      - ./infra/dapr/configuration/general.yaml:/dapr/configuration/config.yaml:ro
    environment:
      - MINIO_ROOT_PASSWORD=${MINIO_ROOT_PASSWORD:?}
      - MINIO_ROOT_USER=${MINIO_ROOT_USER:?}
      - RABBITMQ_CONNECTION_STRING=amqp://${RABBITMQ_USER}:${RABBITMQ_PASSWORD}@rabbitmq:5672
      - POSTGRES_USER=${POSTGRES_USER:?}
      - POSTGRES_PASSWORD=${POSTGRES_PASSWORD:?}
      - POSTGRES_HOST=${POSTGRES_HOST:-postgres}
      - POSTGRES_PORT=${POSTGRES_PORT:-5432}
      - POSTGRES_DB=${POSTGRES_DB:-enrichment}
      - POSTGRES_PARAMETERS=${POSTGRES_PARAMETERS:-sslmode=disable}
      - RABBITMQ_PASSWORD=${RABBITMQ_PASSWORD:?}
      - RABBITMQ_USER=${RABBITMQ_USER:?}
    depends_on:
      web-api: { condition: service_started }
      placement: { condition: service_started }
      scheduler: { condition: service_started }
      rabbitmq: { condition: service_healthy }
    network_mode: "service:web-api"

  noseyparker-scanner:
    image: ghcr.io/specterops/nemesis/noseyparker-scanner:latest
    depends_on:
      minio: { condition: service_healthy }
      rabbitmq: { condition: service_healthy }
    environment:
      - DAPR_GRPC_PORT=50013
      - DAPR_PORT=3513
      - MINIO_ACCESS_KEY=${MINIO_ROOT_USER:?}
      - MINIO_BUCKET=files
      - MINIO_ENDPOINT=http://minio:9000
      - MINIO_SECRET_KEY=${MINIO_ROOT_PASSWORD:?}
      - RUST_LOG=info
      - SNIPPET_LENGTH=512        # context length around any Nosey Parker matches
      - MAX_CONCURRENT_FILES=2    # maximum number of concurrent files to scan
      - MAX_FILE_SIZE_MB=200      # maximum file size to scan
      - DECOMPRESS_ZIPS=true      # whether to decompress+scan zips
      - MAX_EXTRACT_SIZE_MB=1000  # maximum number of bytes to extract if decompressing
      - PUBSUB_NAME=noseyparker   # Name of the Dapr pubsub resource
      - OUTPUT_TOPIC=noseyparker_output # Name of the output topic in Dapr
    volumes:
      - ./projects/noseyparker_scanner/custom_rules/:/opt/noseyparker:ro
  noseyparker-scanner-dapr:
    image: "daprio/daprd:1.16.1"
    command:
      [
        "./daprd",
        "--max-body-size",
        "1Gi",
        "--app-id",
        "noseyparker-scanner",
        "--app-port",
        "50042",
        "--app-protocol",
        "grpc",
        "--dapr-http-port",
        "3513",
        "--dapr-grpc-port",
        "50013",
        "--placement-host-address",
        "placement:50006",
        "--resources-path",
        "/dapr/components",
        "--log-level",
        "${DAPR_LOG_LEVEL:-info}",
        "--config",
        "/dapr/configuration/config.yaml",
        "--app-max-concurrency",
        "1",
        "--enable-metrics",
        "--dapr-graceful-shutdown-seconds",
        "5",
      ]
    environment:
      - RABBITMQ_CONNECTION_STRING=amqp://${RABBITMQ_USER}:${RABBITMQ_PASSWORD}@rabbitmq:5672
    volumes:
      - ./infra/dapr/components/pubsub/noseyparker.yaml:/dapr/components/noseyparker.yaml:ro
      - ./infra/dapr/components/secretstore.yaml:/dapr/components/secretstore.yaml:ro
      - ./infra/dapr/configuration/general.yaml:/dapr/configuration/config.yaml:ro
    depends_on: [noseyparker-scanner, placement]
    network_mode: "service:noseyparker-scanner"

  dotnet-service:
    image: ghcr.io/specterops/nemesis/dotnet-service:latest
    healthcheck:
      test: ["CMD", "curl", "-f", "http://localhost:5000/health"]
      interval: 30s
      timeout: 10s
      retries: 3
      start_period: 30s
    depends_on:
      minio: { condition: service_healthy }
      rabbitmq: { condition: service_healthy }
    environment:
      - DAPR_GRPC_PORT=50014
      - DAPR_PORT=3514
      - MINIO_ACCESS_KEY=${MINIO_ROOT_USER:?}
      - MINIO_BUCKET=files
      - MINIO_ENDPOINT=http://minio:9000
      - MINIO_SECRET_KEY=${MINIO_ROOT_PASSWORD:?}
      - ASPNETCORE_URLS=http://0.0.0.0:5000
    expose:
      - "5000"
  dotnet-service-dapr:
    image: "daprio/daprd:1.16.1"
    command:
      [
        "./daprd",
        "--max-body-size",
        "1Gi",
        "--app-id",
        "dotnet-service",
        "--app-port",
        "5000",
        "--app-protocol",
        "http",
        "--dapr-http-port",
        "3514",
        "--dapr-grpc-port",
        "50014",
        "--placement-host-address",
        "placement:50006",
        "--resources-path",
        "/dapr/components",
        "--log-level",
        "${DAPR_LOG_LEVEL:-info}",
        "--config",
        "/dapr/configuration/config.yaml",
        "--app-max-concurrency",
        "1",
        "--enable-metrics",
        "--dapr-graceful-shutdown-seconds",
        "5",
      ]
    environment:
      - RABBITMQ_CONNECTION_STRING=amqp://${RABBITMQ_USER}:${RABBITMQ_PASSWORD}@rabbitmq:5672
    volumes:
      - ./infra/dapr/components/pubsub/dotnet.yaml:/dapr/components/dotnet.yaml:ro
      - ./infra/dapr/components/secretstore.yaml:/dapr/components/secretstore.yaml:ro
      - ./infra/dapr/configuration/general.yaml:/dapr/configuration/config.yaml:ro
    depends_on: [dotnet-service, placement]
    network_mode: "service:dotnet-service"

  file-enrichment: &file-enrichment-template
    image: ghcr.io/specterops/nemesis/file-enrichment:latest
    healthcheck: &file-enrichment-healthcheck
      test: ["CMD", "wget", "--spider", "-q", "http://localhost:8001/healthz"]
      interval: 5s
      timeout: 5s
      retries: 5
    volumes: []
      # Uncomment the following line to use custom YARA rules
      # - ./libs/file_enrichment_modules/yara_rules/prod/:/yara_rules/:ro
    environment: &file-enrichment-environment
      APP_ID: file-enrichment
      DAPR_GRPC_PORT: 50003
      DAPR_HTTP_PORT: 3503
      LOG_LEVEL: ${LOG_LEVEL:-INFO}
      MAX_WORKFLOW_EXECUTION_TIME: ${MAX_WORKFLOW_EXECUTION_TIME:-300}
      NEMESIS_MONITORING: ${NEMESIS_MONITORING:-disabled}
      NEMESIS_URL: ${NEMESIS_URL:?}
      OTEL_EXPORTER_OTLP_TRACES_ENDPOINT: http://otel-collector:4317
      OTEL_EXPORTER_OTLP_TRACES_ENDPOINT_INSECURE: true
      # PYTHONASYNCIOTHREADPOOLSIZE: 100  # Increase thread pool for asyncio.to_thread()
      RIGGING_GENERATOR_CREDENTIALS: ${RIGGING_GENERATOR_CREDENTIALS:-}
      RIGGING_GENERATOR_SUMMARY: ${RIGGING_GENERATOR_SUMMARY:-}
      RIGGING_GENERATOR_TRIAGE: ${RIGGING_GENERATOR_TRIAGE:-}
      WORKFLOW_RUNTIME_LOG_LEVEL: ${WORKFLOW_RUNTIME_LOG_LEVEL:-WARNING}
      WORKFLOW_CLIENT_LOG_LEVEL: ${WORKFLOW_CLIENT_LOG_LEVEL:-WARNING}
    logging: *logging-config
    depends_on: &file-enrichment-depends-on
      postgres: { condition: service_started }
      placement: { condition: service_started }
      rabbitmq: { condition: service_healthy }
  file-enrichment-dapr: &file-enrichment-dapr-template
    image: "daprio/daprd:1.16.1"
    command:
      [
        "./daprd",
        "--max-body-size",
        "1Gi",
        "--app-id",
        "file-enrichment",
        "--app-port",
        "8001",
        "--dapr-http-port",
        "3503",
        "--dapr-grpc-port",
        "50003",
        "--placement-host-address",
        "placement:50006",
        "--scheduler-host-address",
        "scheduler:50007",
        "--resources-path",
        "/dapr/components",
        "--log-level",
        "${DAPR_LOG_LEVEL:-info}",
        "--config",
        "/dapr/configuration/file_enrichment_monitoring_${NEMESIS_MONITORING:-disabled}.yaml",
        "--enable-metrics",
        "--dapr-graceful-shutdown-seconds",
        "5",
      ]
    volumes: &file-enrichment-dapr-volumes
      - ./infra/dapr/components/pubsub/dotnet.yaml:/dapr/components/dotnet.yaml:ro
      - ./infra/dapr/components/pubsub/noseyparker.yaml:/dapr/components/noseyparker.yaml:ro
      - ./infra/dapr/components/pubsub/alerting.yaml:/dapr/components/alerting.yaml:ro
      - ./infra/dapr/components/pubsub/files.yaml:/dapr/components/files.yaml:ro
      - ./infra/dapr/components/pubsub/dpapi.yaml:/dapr/components/dpapi.yaml:ro
      - ./infra/dapr/components/pubsub/workflow_monitor.yaml:/dapr/components/workflow_monitor.yaml:ro
      - ./infra/dapr/components/secretstore.yaml:/dapr/components/secretstore.yaml:ro
      - ./infra/dapr/components/workflowstate.yaml:/dapr/components/workflowstate.yaml:ro
      - ./infra/dapr/configuration/:/dapr/configuration/
    environment:
      POSTGRES_USER: ${POSTGRES_USER:?}
      POSTGRES_PASSWORD: ${POSTGRES_PASSWORD:?}
      POSTGRES_HOST: ${POSTGRES_HOST:-postgres}
      POSTGRES_PORT: ${POSTGRES_PORT:-5432}
      POSTGRES_DB: ${POSTGRES_DB:-enrichment}
      POSTGRES_PARAMETERS: ${POSTGRES_PARAMETERS:-sslmode=disable}
      RABBITMQ_CONNECTION_STRING: amqp://${RABBITMQ_USER}:${RABBITMQ_PASSWORD}@rabbitmq:5672
      MINIO_ROOT_USER: ${MINIO_ROOT_USER:?}
      MINIO_ROOT_PASSWORD: ${MINIO_ROOT_PASSWORD:?}
      MAX_PARALLEL_WORKFLOWS: ${MAX_PARALLEL_WORKFLOWS:-1}
    depends_on: &file-enrichment-dapr-depends-on
      file-enrichment: { condition: service_started }
      placement: { condition: service_started }
      scheduler: { condition: service_started }
      rabbitmq: { condition: service_healthy }
    network_mode: "service:file-enrichment"


  # file-enrichment-1:
  #   <<: *file-enrichment-template
  #   environment:
  #     <<: *file-enrichment-environment
  #     APP_ID: file-enrichment-1
  # file-enrichment-1-dapr:
  #   <<: *file-enrichment-dapr-template
  #   depends_on:
  #     file-enrichment-1: { condition: service_started }
  #     placement: { condition: service_started }
  #     scheduler: { condition: service_started }
  #     rabbitmq: { condition: service_healthy }
  #   network_mode: "service:file-enrichment-1"

  # file-enrichment-2:
  #   <<: *file-enrichment-template
  #   environment:
  #     <<: *file-enrichment-environment
  #     APP_ID: file-enrichment-2
  # file-enrichment-2-dapr:
  #   <<: *file-enrichment-dapr-template
  #   depends_on:
  #     file-enrichment-2: { condition: service_started }
  #     placement: { condition: service_started }
  #     scheduler: { condition: service_started }
  #     rabbitmq: { condition: service_healthy }
  #   network_mode: "service:file-enrichment-2"


  # file-enrichment-3:
  #   <<: *file-enrichment-template
  #   environment:
  #     <<: *file-enrichment-environment
  #     APP_ID: file-enrichment-3
  # file-enrichment-3-dapr:
  #   <<: *file-enrichment-dapr-template
  #   depends_on:
  #     file-enrichment-3: { condition: service_started }
  #     placement: { condition: service_started }
  #     scheduler: { condition: service_started }
  #     rabbitmq: { condition: service_healthy }
  #   network_mode: "service:file-enrichment-3"





  frontend:
    image: ghcr.io/specterops/nemesis/frontend:latest
    depends_on: [postgres, hasura]
    environment:
      - HASURA_ADMIN_SECRET=${HASURA_ADMIN_SECRET:-pass456}
    command: >
      sh -c "
        SECRET=\"$$HASURA_ADMIN_SECRET\" &&
        sed -i \"s/\\$$HASURA_ADMIN_SECRET/$$SECRET/g\" /usr/share/nginx/html/index.html &&
        nginx -g 'daemon off;'
      "
    healthcheck:
      test: ["CMD", "wget", "--spider", "-q", "http://localhost:3000"]
      interval: 10s
      timeout: 10s
      retries: 3
    labels:
      - "traefik.enable=true"
      - "traefik.http.routers.frontend.rule=PathPrefix(`/`)"
      - "traefik.http.services.frontend.loadbalancer.server.port=3000"
      - "traefik.http.routers.frontend.entrypoints=websecure"
      - "traefik.http.routers.frontend.tls=true"
      - "traefik.http.routers.frontend.middlewares=auth"

  jupyter:
    profiles: ["jupyter"]
    image: ghcr.io/specterops/nemesis/jupyter:latest
    depends_on: [postgres, hasura]
    environment:
      - HASURA_ADMIN_SECRET=${HASURA_ADMIN_SECRET:-pass456}
      - HASURA_GRAPHQL_URL=http://hasura:8080/v1/graphql
      - JUPYTER_PASSWORD=${JUPYTER_PASSWORD:-}
    volumes:
    - "./projects/jupyter/notebooks:/home/jovyan/work"
    healthcheck:
      test: ["CMD", "curl", "-f", "http://localhost:8888/jupyter/api"]
      interval: 30s
      timeout: 10s
      retries: 3
    labels:
      - "traefik.enable=true"
      - "traefik.http.routers.jupyter.rule=PathPrefix(`/jupyter`)"
      - "traefik.http.services.jupyter.loadbalancer.server.port=8888"
      - "traefik.http.routers.jupyter.entrypoints=websecure"
      - "traefik.http.routers.jupyter.tls=true"
      - "traefik.http.routers.jupyter.middlewares=auth"

  alerting:
    image: ghcr.io/specterops/nemesis/alerting:latest
    environment:
      - DAPR_HTTP_PORT=3508
      - DAPR_GRPC_PORT=50008
      - APPRISE_URLS=${APPRISE_URLS:-}
      - NEMESIS_URL=${NEMESIS_URL:?}
    logging: *logging-config
    depends_on:
      postgres: { condition: service_healthy }
      placement: { condition: service_started }
      rabbitmq: { condition: service_healthy }
      hasura: { condition: service_healthy }
    healthcheck: &healthcheck-python-svc
      test: ["CMD", "wget", "--spider", "-q", "http://localhost:8000/healthz"]
      interval: 10s
      timeout: 5s
      retries: 5
      start_period: 20s
  alerting-dapr:
    image: "daprio/daprd:1.16.1"
    command:
      [
        "./daprd",
        "--max-body-size",
        "1Gi",
        "--app-id",
        "alerting",
        "--app-port",
        "8000",
        "--dapr-http-port",
        "3508",
        "--dapr-grpc-port",
        "50008",
        "--placement-host-address",
        "placement:50006",
        "--scheduler-host-address",
        "scheduler:50007",
        "--resources-path",
        "/dapr/components",
        "--log-level",
        "${DAPR_LOG_LEVEL:-info}",
        "--config",
        "/dapr/configuration/config.yaml",
        "--enable-metrics",
        "--dapr-graceful-shutdown-seconds",
        "5",
      ]
    volumes:
      - ./infra/dapr/components/pubsub/alerting.yaml:/dapr/components/alerting.yaml:ro
      - ./infra/dapr/components/secretstore.yaml:/dapr/components/secretstore.yaml:ro
      - ./infra/dapr/configuration/general.yaml:/dapr/configuration/config.yaml:ro
    environment:
      - RABBITMQ_CONNECTION_STRING=amqp://${RABBITMQ_USER}:${RABBITMQ_PASSWORD}@rabbitmq:5672
      - HASURA_ADMIN_SECRET=${HASURA_ADMIN_SECRET:-pass456}
    depends_on:
      alerting: { condition: service_started }
      placement: { condition: service_started }
      scheduler: { condition: service_started }
      rabbitmq: { condition: service_healthy }
    network_mode: "service:alerting"

<<<<<<< HEAD
  agents:
    image: ghcr.io/specterops/nemesis/agents:latest
    environment:
      - DAPR_HTTP_PORT=3509
      - DAPR_GRPC_PORT=50009
      - NEMESIS_URL=${NEMESIS_URL:?}
      - WORKFLOW_RUNTIME_LOG_LEVEL=${WORKFLOW_RUNTIME_LOG_LEVEL:-WARNING}
      - WORKFLOW_CLIENT_LOG_LEVEL=${WORKFLOW_CLIENT_LOG_LEVEL:-WARNING}
      - LITELLM_ADMIN_KEY=sk-${LITELLM_ADMIN_PASSWORD:-admin123}
      - MAX_BUDGET=${LLM_MAX_BUDGET:-100}
      - BUDGET_DURATION=${LLM_BUDGET_DURATION:-30d}
      - DOTNET_ANALYSIS_RUN_REQUEST_LIMIT=${DOTNET_ANALYSIS_RUN_REQUEST_LIMIT:-25}    # max LLM calls to use per .NET program analysis run
      - DOTNET_ANALYSIS_RUN_TOKENS_LIMIT=${DOTNET_ANALYSIS_RUN_TOKENS_LIMIT:-1000000} # max tokens to use per .NET program analysis run
      # if we hit this number of the same triage values for the same file, all future findings get that value
      - TRIAGE_CONSENSUS_THRESHOLD=${TRIAGE_CONSENSUS_THRESHOLD:-3}
      # Phoenix LLM tracing configuration
      - PHOENIX_ENABLED=${PHOENIX_ENABLED:-false}
      - PHOENIX_ENDPOINT=${PHOENIX_ENDPOINT:-http://phoenix:6006/v1/traces}
      - PHOENIX_SQL_DATABASE_URL=postgresql://${POSTGRES_USER}:${POSTGRES_PASSWORD}@${POSTGRES_HOST:-postgres}:${POSTGRES_PORT:-5432}/phoenix
      - NEMESIS_MONITORING=${NEMESIS_MONITORING:-disabled}
      - OTEL_EXPORTER_OTLP_TRACES_ENDPOINT=http://otel-collector:4317
      - OTEL_EXPORTER_OTLP_TRACES_ENDPOINT_INSECURE=true
    logging: *logging-config
    depends_on:
      postgres: { condition: service_healthy }
      placement: { condition: service_started }
      rabbitmq: { condition: service_healthy }
      hasura: { condition: service_healthy }
    healthcheck: *healthcheck-python-svc
  agents-dapr:
    image: "daprio/daprd:1.16.1"
    command:
      [
        "./daprd",
        "--max-body-size",
        "1Gi",
        "--app-id",
        "agents",
        "--app-port",
        "8000",
        "--dapr-http-port",
        "3509",
        "--dapr-grpc-port",
        "50009",
        "--placement-host-address",
        "placement:50006",
        "--scheduler-host-address",
        "scheduler:50007",
        "--resources-path",
        "/dapr/components",
        "--log-level",
        "${DAPR_LOG_LEVEL:-info}",
        "--config",
        "/dapr/configuration/agents_monitoring_${NEMESIS_MONITORING:-disabled}.yaml",
        "--enable-metrics",
        "--dapr-graceful-shutdown-seconds",
        "5",
      ]
    volumes:
      - ./infra/dapr/components/secretstore.yaml:/dapr/components/secretstore.yaml:ro
      - ./infra/dapr/components/workflowstate.yaml:/dapr/components/workflowstate.yaml:ro
      - ./infra/dapr/configuration/:/dapr/configuration/
    environment:
      - POSTGRES_USER=${POSTGRES_USER:?}
      - POSTGRES_PASSWORD=${POSTGRES_PASSWORD:?}
      - POSTGRES_HOST=${POSTGRES_HOST:-postgres}
      - POSTGRES_PORT=${POSTGRES_PORT:-5432}
      - POSTGRES_DB=${POSTGRES_DB:-enrichment}
      - POSTGRES_PARAMETERS=${POSTGRES_PARAMETERS:-sslmode=disable}
      - HASURA_ADMIN_SECRET=${HASURA_ADMIN_SECRET:-pass456}
      - RABBITMQ_CONNECTION_STRING=amqp://${RABBITMQ_USER}:${RABBITMQ_PASSWORD}@rabbitmq:5672
      - MINIO_ROOT_USER=${MINIO_ROOT_USER:?}
      - MINIO_ROOT_PASSWORD=${MINIO_ROOT_PASSWORD:?}
    depends_on:
      agents: { condition: service_started }
      placement: { condition: service_started }
      scheduler: { condition: service_started }
      rabbitmq: { condition: service_healthy }
    network_mode: "service:agents"

=======
>>>>>>> 4b36f9b1
  housekeeping:
    image: ghcr.io/specterops/nemesis/housekeeping:latest
    environment:
      - APP_ID=housekeeping
      - CLEANUP_SCHEDULE=*/3 * * * * # Every 3 minutes
      - DAPR_GRPC_PORT=50011
      - DAPR_HTTP_PORT=3510
    logging: *logging-config
    depends_on:
      postgres: { condition: service_healthy }
      placement: { condition: service_started }
      rabbitmq: { condition: service_healthy }
    healthcheck: *healthcheck-python-svc
  housekeeping-dapr:
    image: "daprio/daprd:1.16.1"
    command:
      [
        "./daprd",
        "--max-body-size",
        "1Gi",
        "--app-id",
        "housekeeping",
        "--app-port",
        "8000",
        "--dapr-http-port",
        "3510",
        "--dapr-grpc-port",
        "50011",
        "--placement-host-address",
        "placement:50006",
        "--scheduler-host-address",
        "scheduler:50007",
        "--resources-path",
        "/dapr/components",
        "--log-level",
        "${DAPR_LOG_LEVEL:-info}",
        "--config",
        "/dapr/configuration/config.yaml",
        "--enable-metrics",
        "--dapr-graceful-shutdown-seconds",
        "5",
      ]
    volumes:
      - ./infra/dapr/components/secretstore.yaml:/dapr/components/secretstore.yaml:ro
      - ./infra/dapr/configuration/general.yaml:/dapr/configuration/config.yaml:ro
    environment:
      - MINIO_ROOT_PASSWORD=${MINIO_ROOT_PASSWORD:?}
      - MINIO_ROOT_USER=${MINIO_ROOT_USER:?}
      - POSTGRES_USER=${POSTGRES_USER:?}
      - POSTGRES_PASSWORD=${POSTGRES_PASSWORD:?}
      - POSTGRES_HOST=${POSTGRES_HOST:-postgres}
      - POSTGRES_PORT=${POSTGRES_PORT:-5432}
      - POSTGRES_DB=${POSTGRES_DB:-enrichment}
      - POSTGRES_PARAMETERS=${POSTGRES_PARAMETERS:-sslmode=disable}
    depends_on:
      housekeeping: { condition: service_started }
      placement: { condition: service_started }
      scheduler: { condition: service_started }
      rabbitmq: { condition: service_healthy }
    network_mode: "service:housekeeping"

  document-conversion:
    image: ghcr.io/specterops/nemesis/document-conversion:latest
    volumes:
      - ./infra/tika/tika-config.xml:/tika-config.xml:ro
    environment:
      - APP_ID=document-conversion
      - DAPR_GRPC_PORT=50002
      - DAPR_HTTP_PORT=3501
      - TIKA_CONFIG=/tika-config.xml
      # If you want to have additional language packs supported (see https://github.com/tesseract-ocr/tessdata for a full list):
      #   $ export TIKA_OCR_LANGUAGES="eng chi_sim chi_tra jpn rus deu spa"
      # To change the default:
      #   - TIKA_OCR_LANGUAGES=${TIKA_OCR_LANGUAGES:-eng chi_sim chi_tra jpn rus deu spa}
      # Note: each package installed will increase the image size!
      - TIKA_OCR_LANGUAGES=${TIKA_OCR_LANGUAGES:-eng}
      - MAX_PARALLEL_WORKFLOWS=${MAX_PARALLEL_WORKFLOWS:-5}
      - MAX_WORKFLOW_EXECUTION_TIME=${MAX_WORKFLOW_EXECUTION_TIME:-300}
    healthcheck:
      test: ["CMD", "wget", "--spider", "-q", "http://localhost:8000/healthz"]
      interval: 10s
      timeout: 5s
      retries: 5
    logging: *logging-config
    depends_on:
      postgres: { condition: service_started }
      placement: { condition: service_started }
      rabbitmq: { condition: service_healthy }
  document-conversion-dapr:
    image: "daprio/daprd:1.16.1"
    command:
      [
        "./daprd",
        "--max-body-size",
        "1Gi",
        "--app-id",
        "document-conversion",
        "--app-port",
        "8000",
        "--dapr-http-port",
        "3501",
        "--dapr-grpc-port",
        "50002",
        "--placement-host-address",
        "placement:50006",
        "--scheduler-host-address",
        "scheduler:50007",
        "--resources-path",
        "/dapr/components",
        "--log-level",
        "${DAPR_LOG_LEVEL:-info}",
        "--config",
        "/dapr/configuration/document_conversion_monitoring_${NEMESIS_MONITORING:-disabled}.yaml",
        "--enable-metrics",
        "--dapr-graceful-shutdown-seconds",
        "5",
      ]
    volumes:
      - ./infra/dapr/components/pubsub/files.yaml:/dapr/components/files.yaml:ro
      - ./infra/dapr/components/secretstore.yaml:/dapr/components/secretstore.yaml:ro
      - ./infra/dapr/components/workflowstate.yaml:/dapr/components/workflowstate.yaml:ro
      - ./infra/dapr/configuration/:/dapr/configuration/
    environment:
      - MINIO_ROOT_PASSWORD=${MINIO_ROOT_PASSWORD:?}
      - MINIO_ROOT_USER=${MINIO_ROOT_USER:?}
      - POSTGRES_USER=${POSTGRES_USER:?}
      - POSTGRES_PASSWORD=${POSTGRES_PASSWORD:?}
      - POSTGRES_HOST=${POSTGRES_HOST:-postgres}
      - POSTGRES_PORT=${POSTGRES_PORT:-5432}
      - POSTGRES_DB=${POSTGRES_DB:-enrichment}
      - POSTGRES_PARAMETERS=${POSTGRES_PARAMETERS:-sslmode=disable}
      - RABBITMQ_CONNECTION_STRING=amqp://${RABBITMQ_USER}:${RABBITMQ_PASSWORD}@rabbitmq:5672
    depends_on:
      document-conversion: { condition: service_started }
      placement: { condition: service_started }
      scheduler: { condition: service_started }
      rabbitmq: { condition: service_healthy }
    network_mode: "service:document-conversion"

  gotenberg:
    image: gotenberg/gotenberg:8.21.1
    command:
      [
        "gotenberg",
        "--api-timeout=180s",
        "--libreoffice-restart-after=5",
        "--libreoffice-auto-start=true",
        "--prometheus-collect-interval=10s",
      ]
    environment: { DISABLE_GOOGLE_CHROME: "1" }
    healthcheck:
      test: ["CMD", "curl", "-sSf", "http://localhost:3000/health"]
      interval: 30s
      timeout: 10s
      retries: 3
  gotenberg-dapr:
    image: "daprio/daprd:1.16.1"
    command:
      [
        "./daprd",
        "--max-body-size",
        "1Gi",
        "--app-id",
        "gotenberg",
        "--app-port",
        "3000",
        "--dapr-http-port",
        "3505",
        "--dapr-grpc-port",
        "50005",
        "--placement-host-address",
        "placement:50006",
        "--scheduler-host-address",
        "scheduler:50007",
        "--resources-path",
        "/dapr/components",
        "--log-level",
        "${DAPR_LOG_LEVEL:-info}",
        "--config",
        "/dapr/configuration/config.yaml",
        "--enable-metrics",
        "--dapr-graceful-shutdown-seconds",
        "5",
      ]
    volumes:
      - ./infra/dapr/configuration/general.yaml:/dapr/configuration/config.yaml:ro
      - empty:/dapr/components:ro

    depends_on:
      gotenberg: { condition: service_started }
      placement: { condition: service_started }
      scheduler: { condition: service_started }
      rabbitmq: { condition: service_healthy }
    network_mode: "service:gotenberg"

  ############################
  # Infrastructure Services
  ############################
  minio:
    image: minio/minio:latest
    environment:
      MINIO_PROMETHEUS_AUTH_TYPE: public
      MINIO_ROOT_PASSWORD: ${MINIO_ROOT_PASSWORD:?}
      MINIO_ROOT_USER: ${MINIO_ROOT_USER:?}
    volumes:
    - minio_data:/data
    command: server /data --console-address ":9001" --address ":9000"
    healthcheck:
      test: ["CMD", "curl", "-f", "http://localhost:9000/minio/health/live"]
      interval: 30s
      timeout: 20s
      retries: 3

  minio-init:
    image: minio/mc:latest
    depends_on: [minio]
    environment:
      - MINIO_ROOT_PASSWORD=${MINIO_ROOT_PASSWORD}
      - MINIO_ROOT_USER=${MINIO_ROOT_USER}
    entrypoint:
      [
        "/bin/sh",
        "-c",
        "sleep 1; until mc alias set minio http://minio:9000 $${MINIO_ROOT_USER} $${MINIO_ROOT_PASSWORD}; do echo 'Minio is not online. Waiting for it to start...'; sleep 2; done && mc mb minio/loki-data --ignore-existing && mc mb minio/files --ignore-existing",
      ]
    restart: "no"

  rabbitmq:
    image: rabbitmq:4.1.2-management
    hostname: rabbitmq-node # have to do this for persistence reasons
    environment:
      - RABBITMQ_DEFAULT_PASS=${RABBITMQ_PASSWORD:?}
      - RABBITMQ_DEFAULT_USER=${RABBITMQ_USER:?}
      - RABBITMQ_SERVER_ADDITIONAL_ERL_ARGS=-rabbitmq_management path_prefix "/rabbitmq"
      - RABBITMQ_NODENAME=rabbit@rabbitmq-node # have to do this for persistence reasons
    volumes:
      - rabbitmq_data:/var/lib/rabbitmq
      - ./infra/rabbitmq/enabled_plugins:/etc/rabbitmq/enabled_plugins:ro
    healthcheck:
      test: ["CMD", "rabbitmq-diagnostics", "check_port_connectivity"]
      interval: 10s
      timeout: 10s
      retries: 5
    labels:
      - "traefik.enable=true"
      - "traefik.http.routers.rabbitmq-ui.entrypoints=websecure"
      - "traefik.http.routers.rabbitmq-ui.tls=true"
      - "traefik.http.services.rabbitmq-ui.loadbalancer.server.port=15672"
      - "traefik.http.routers.rabbitmq-ui.rule=PathPrefix(`/rabbitmq`)"

  postgres:
    image: postgres:17.6-alpine
    command: [
      "postgres",
      "-c", "max_connections=200",
      "-c", "shared_buffers=256MB"
    ]
    ports:
      - "5432:5432"
    environment:
      POSTGRES_DB: ${POSTGRES_DB:-enrichment}
      POSTGRES_PASSWORD: ${POSTGRES_PASSWORD:?}
      POSTGRES_USER: ${POSTGRES_USER:?}
    volumes:
      - ./infra/postgres:/docker-entrypoint-initdb.d:ro
      - postgres_data:/var/lib/postgresql/data
    healthcheck:
      test: ["CMD-SHELL", "pg_isready -U ${POSTGRES_USER} -d enrichment"]
      interval: 10s
      timeout: 5s
      retries: 5

  postgres-exporter:
    profiles: ["monitoring"]
    image: prometheuscommunity/postgres-exporter:latest
    environment:
      DATA_SOURCE_NAME: "postgresql://${POSTGRES_USER:?}:${POSTGRES_PASSWORD:?}@${POSTGRES_HOST:-postgres}:${POSTGRES_PORT:-5432}/${POSTGRES_DB:-enrichment}?${POSTGRES_PARAMETERS:-sslmode=disable}"
    volumes:
      - ./infra/postgres-exporter/postgres_exporter.yml:/postgres_exporter.yml:ro
    depends_on:
      postgres: { condition: service_healthy }

  hasura:
    image: hasura/graphql-engine:v2.48.6.cli-migrations-v2
    depends_on:
      postgres: { condition: service_healthy }
    environment:
      HASURA_GRAPHQL_ADMIN_SECRET: "${HASURA_ADMIN_SECRET:-pass456}"
      HASURA_GRAPHQL_BASE_PATH: "/hasura"
      HASURA_GRAPHQL_DATABASE_URL: postgresql://${POSTGRES_USER}:${POSTGRES_PASSWORD}@${POSTGRES_HOST:-postgres}:${POSTGRES_PORT:-5432}/${POSTGRES_DB:-enrichment}
      HASURA_GRAPHQL_ENABLE_CONSOLE: "true"
      HASURA_GRAPHQL_ENABLE_METADATA_SYNC: "true"
      HASURA_GRAPHQL_ENABLE_TELEMETRY: "false"
      HASURA_GRAPHQL_ENABLED_LOG_TYPES: startup, http-log, webhook-log, websocket-log, query-log
      HASURA_GRAPHQL_LOG_LEVEL: "warn"
      HASURA_GRAPHQL_METADATA_DATABASE_URL: postgresql://${POSTGRES_USER}:${POSTGRES_PASSWORD}@${POSTGRES_HOST:-postgres}:${POSTGRES_PORT:-5432}/${POSTGRES_DB:-enrichment}
      HASURA_GRAPHQL_METADATA_DIR: /hasura-metadata
      HASURA_GRAPHQL_UNAUTHORIZED_ROLE: anonymous
    volumes:
    - ./infra/hasura/metadata:/hasura-metadata:ro
    labels:
      - "traefik.enable=true"
      - "traefik.http.routers.hasura.rule=PathPrefix(`/hasura`)"
      - "traefik.http.services.hasura.loadbalancer.server.port=8080"
      - "traefik.http.routers.hasura.middlewares=graphql-stripprefix"
      - "traefik.http.middlewares.graphql-stripprefix.stripprefix.prefixes=/hasura"
      - "traefik.http.routers.hasura.entrypoints=websecure"
      - "traefik.http.routers.hasura.tls=true"

  traefik:
    image: traefik:v3.4.4
    command:
      - "--api.insecure=true"
      # - "--log.level=DEBUG"
      - "--log.level=WARN"
      - "--providers.docker=true"
      - "--providers.docker.exposedbydefault=false"
      - "--providers.file=true"
      - "--providers.file.directory=/config"
      - "--providers.file.watch=true"
      - "--entrypoints.web.address=:80"
      - "--entrypoints.web.http.redirections.entryPoint.to=websecure"
      - "--entrypoints.web.http.redirections.entryPoint.scheme=https"
      - "--entrypoints.websecure.address=:443"
      - "--metrics.prometheus=true"
      - "--metrics.prometheus.addrouterslabels=true"
    labels:
      - "traefik.enable=true"
      - "traefik.http.middlewares.auth.basicauth.users=${BASIC_AUTH_USERS:-n:$$apr1$$RbnOjtKr$$S706SPJ3KzCKIref.gRFT.}"
      - "traefik.http.routers.dashboard.tls=true"
    environment:
      - NEMESIS_PORT=${NEMESIS_PORT:-7443}
    ports: ["${NEMESIS_PORT:-7443}:443"]
    volumes:
      - /var/run/docker.sock:/var/run/docker.sock:ro
      - ./auth:/auth:ro
      - ./infra/traefik/certs:/certs:ro
      - ./infra/traefik/config:/config:ro

  placement:
    image: "daprio/dapr:1.16.1"
    command: ["./placement", "-port", "50006", "--enable-metrics"]

  scheduler:
    image: "daprio/dapr:1.16.1"
    command:
      [
        "./scheduler",
        "--port",
        "50007",
        "--etcd-data-dir=/var/lock/dapr/scheduler",
        "--enable-metrics",
      ]

  ############################
  # Monitoring Services (optional profile)
  ############################

  otel-collector:
    profiles: ["monitoring"]
    image: otel/opentelemetry-collector:latest
    command: ["--config=/etc/otel-collector-config.yaml"]
    volumes:
    - ./infra/otel-collector/otel-collector-config.yaml:/etc/otel-collector-config.yaml:ro
    depends_on: [jaeger]

  jaeger:
    profiles: ["monitoring"]
    image: jaegertracing/jaeger:latest  # v2.x image
    user: "0:0"
    environment:
      - QUERY_BASE_PATH=/jaeger
    volumes:
      - ./infra/jaeger/jaeger-config.yaml:/etc/jaeger/config.yaml
      - jaeger_data:/badger  # Persist trace data
    command: ["--config", "/etc/jaeger/config.yaml"]
    labels:
      - "traefik.enable=true"
      - "traefik.http.routers.jaeger.rule=PathPrefix(`/jaeger`)"
      - "traefik.http.services.jaeger.loadbalancer.server.port=16686"
      - "traefik.http.routers.jaeger.entrypoints=websecure"
      - "traefik.http.routers.jaeger.tls=true"
      - "traefik.http.routers.jaeger.middlewares=auth"
    healthcheck:
      test: ["CMD-SHELL", "wget --no-verbose --tries=1 --spider http://localhost:13133/status || exit 1"]
      interval: 30s
      timeout: 10s
      retries: 3
      start_period: 30s

  loki:
    profiles: ["monitoring"]
    image: grafana/loki:3.3.2
    command:
      ["-config.file=/etc/loki/local-config.yaml", "-config.expand-env=true"]
    environment:
      - MINIO_ROOT_PASSWORD=${MINIO_ROOT_PASSWORD}
      - MINIO_ROOT_USER=${MINIO_ROOT_USER}
    volumes:
    - ./infra/loki:/etc/loki:ro
    - loki_data:/loki
    depends_on: [minio-init]
    healthcheck:
      test:
        [
          "CMD-SHELL",
          "wget --no-verbose --tries=1 --spider http://localhost:3100/ready || exit 1",
        ]
      interval: 10s

  promtail:
    profiles: ["monitoring"]
    image: grafana/promtail:3.3.2
    user: "0:0"
    volumes:
      - ./infra/promtail:/etc/promtail:ro
      - /var/run/docker.sock:/var/run/docker.sock:ro
      - /var/lib/docker/containers:/var/lib/docker/containers:ro
    command:
      ["-config.file=/etc/promtail/config.yaml", "-config.expand-env=true"]
    depends_on: [loki]

  grafana:
    profiles: ["monitoring"]
    image: grafana/grafana:11.4.0
    environment:
      - GF_AUTH_ANONYMOUS_ENABLED=true
      - GF_AUTH_ANONYMOUS_ORG_ROLE=Editor
      # - GF_SECURITY_ADMIN_PASSWORD=${GRAFANA_ADMIN_PASSWORD:-Qwerty12345}
      # - GF_SECURITY_ADMIN_USER=${GRAFANA_ADMIN_USER:-nemesis}
      - GF_SERVER_DOMAIN=${EXTERNAL_HOST:-https://localhost}
      - GF_SERVER_ROOT_URL=${EXTERNAL_HOST:-https://localhost}/grafana
      - GF_SERVER_SERVE_FROM_SUB_PATH=true
      - POSTGRES_CONNECTION_STRING=postgresql://${POSTGRES_USER}:${POSTGRES_PASSWORD}@${POSTGRES_HOST:-postgres}:${POSTGRES_PORT:-5432}/${POSTGRES_DB:-enrichment}?${POSTGRES_PARAMETERS:-sslmode=disable}
    volumes:
      - ./infra/grafana/provisioning:/etc/grafana/provisioning:ro
      - grafana_data:/var/lib/grafana
    depends_on:
      postgres: { condition: service_healthy }
    labels:
      - "traefik.enable=true"
      - "traefik.http.routers.grafana.rule=PathPrefix(`/grafana`)"
      - "traefik.http.services.grafana.loadbalancer.server.port=3000"
      - "traefik.http.routers.grafana.entrypoints=websecure"
      - "traefik.http.routers.grafana.tls=true"
      - "traefik.http.routers.grafana.middlewares=auth"
    healthcheck:
      test: ["CMD", "curl", "-sSf", "http://localhost:3000/"]
      interval: 10s

  prometheus:
    profiles: ["monitoring"]
    image: prom/prometheus:v3.1.0
    volumes:
      - ./infra/prometheus:/etc/prometheus:ro
      - prometheus_data:/prometheus
    command:
      [
        "--config.file=/etc/prometheus/prometheus.yml",
        "--storage.tsdb.path=/prometheus",
        "--web.external-url=/prometheus/",
      ]
    healthcheck:
      test:
        [
          "CMD",
          "wget",
          "--spider",
          "-q",
          "http://localhost:9090/prometheus/-/healthy",
        ]
      interval: 10s
    labels:
      - "traefik.enable=true"
      - "traefik.http.routers.prometheus.rule=PathPrefix(`/prometheus`)"
      - "traefik.http.services.prometheus.loadbalancer.server.port=9090"
      - "traefik.http.routers.prometheus.entrypoints=websecure"
      - "traefik.http.routers.prometheus.tls=true"
      - "traefik.http.routers.prometheus.middlewares=auth"

  node-exporter:
    profiles: ["monitoring"]
    image: prom/node-exporter:latest
    restart: unless-stopped
    volumes:
    - /proc:/host/proc:ro
    - /sys:/host/sys:ro
    - /:/rootfs:ro
    command:
      [
        "--path.procfs=/host/proc",
        "--path.rootfs=/rootfs",
        "--path.sysfs=/host/sys",
        "--collector.filesystem.mount-points-exclude=^/(sys|proc|dev|host|etc)($$|/)",
      ]

  cadvisor:
    profiles: ["monitoring"]
    image: gcr.io/cadvisor/cadvisor:latest
    restart: unless-stopped
    privileged: true
    volumes:
    - /:/rootfs:ro
    - /dev/disk/:/dev/disk:ro
    - /sys:/sys:ro
    - /var/lib/docker/:/var/lib/docker:ro
    - /var/run:/var/run:ro
    devices: ["/dev/kmsg:/dev/kmsg"]


  ############################
  # LLM Services (optional profile)
  ############################


  agents:
    profiles: ["llm"]
    image: ghcr.io/specterops/nemesis/agents:latest
    environment:
      - DAPR_HTTP_PORT=3509
      - DAPR_GRPC_PORT=50009
      - NEMESIS_URL=${NEMESIS_URL:?}
      - WORKFLOW_RUNTIME_LOG_LEVEL=${WORKFLOW_RUNTIME_LOG_LEVEL:-WARNING}
      - WORKFLOW_CLIENT_LOG_LEVEL=${WORKFLOW_CLIENT_LOG_LEVEL:-WARNING}
      - LITELLM_ADMIN_KEY=sk-${LITELLM_ADMIN_PASSWORD:-admin123}
      - MAX_BUDGET=${LLM_MAX_BUDGET:-100}
      - BUDGET_DURATION=${LLM_BUDGET_DURATION:-30d}
      - DOTNET_ANALYSIS_RUN_REQUEST_LIMIT=${DOTNET_ANALYSIS_RUN_REQUEST_LIMIT:-25}    # max LLM calls to use per .NET program analysis run
      - DOTNET_ANALYSIS_RUN_TOKENS_LIMIT=${DOTNET_ANALYSIS_RUN_TOKENS_LIMIT:-1000000} # max tokens to use per .NET program analysis run
      # if we hit this number of the same triage values for the same file, all future findings get that value
      - TRIAGE_CONSENSUS_THRESHOLD=${TRIAGE_CONSENSUS_THRESHOLD:-3}
      # Phoenix LLM tracing configuration
      - PHOENIX_ENABLED=${PHOENIX_ENABLED:-false}
      - PHOENIX_ENDPOINT=${PHOENIX_ENDPOINT:-http://phoenix:6006/v1/traces}
      - PHOENIX_SQL_DATABASE_URL=postgresql://${POSTGRES_USER}:${POSTGRES_PASSWORD}@${POSTGRES_HOST:-postgres}:${POSTGRES_PORT:-5432}/phoenix
      - NEMESIS_MONITORING=${NEMESIS_MONITORING:-disabled}
      - OTEL_EXPORTER_OTLP_TRACES_ENDPOINT=http://otel-collector:4317
      - OTEL_EXPORTER_OTLP_TRACES_ENDPOINT_INSECURE=true
    logging: *logging-config
    depends_on:
      postgres: { condition: service_healthy }
      placement: { condition: service_started }
      rabbitmq: { condition: service_healthy }
      hasura: { condition: service_healthy }
    healthcheck: *healthcheck-python-svc
  agents-dapr:
    profiles: ["llm"]
    image: "daprio/daprd:1.16.1"
    command:
      [
        "./daprd",
        "--max-body-size",
        "1Gi",
        "--app-id",
        "agents",
        "--app-port",
        "8000",
        "--dapr-http-port",
        "3509",
        "--dapr-grpc-port",
        "50009",
        "--placement-host-address",
        "placement:50006",
        "--scheduler-host-address",
        "scheduler:50007",
        "--resources-path",
        "/dapr/components",
        "--config",
        "/dapr/configuration/agents_monitoring_${NEMESIS_MONITORING:-disabled}.yaml",
        "--enable-metrics",
        "--dapr-graceful-shutdown-seconds",
        "5",
      ]
    volumes:
      - ./infra/dapr/components/secretstore.yaml:/dapr/components/secretstore.yaml:ro
      - ./infra/dapr/components/workflowstate.yaml:/dapr/components/workflowstate.yaml:ro
      - ./infra/dapr/configuration/:/dapr/configuration/
    environment:
      - POSTGRES_USER=${POSTGRES_USER:?}
      - POSTGRES_PASSWORD=${POSTGRES_PASSWORD:?}
      - POSTGRES_HOST=${POSTGRES_HOST:-postgres}
      - POSTGRES_PORT=${POSTGRES_PORT:-5432}
      - POSTGRES_DB=${POSTGRES_DB:-enrichment}
      - POSTGRES_PARAMETERS=${POSTGRES_PARAMETERS:-sslmode=disable}
      - HASURA_ADMIN_SECRET=${HASURA_ADMIN_SECRET:-pass456}
      - RABBITMQ_CONNECTION_STRING=amqp://${RABBITMQ_USER}:${RABBITMQ_PASSWORD}@rabbitmq:5672
      - MINIO_ROOT_USER=${MINIO_ROOT_USER:?}
      - MINIO_ROOT_PASSWORD=${MINIO_ROOT_PASSWORD:?}
    depends_on:
      agents: { condition: service_started }
      placement: { condition: service_started }
      scheduler: { condition: service_started }
      rabbitmq: { condition: service_healthy }
    network_mode: "service:agents"

  litellm:
    profiles: ["llm"]
    image: ghcr.io/berriai/litellm:v1.74.0-stable
    environment:
      - DATABASE_URL=postgresql://${POSTGRES_USER}:${POSTGRES_PASSWORD}@${POSTGRES_HOST:-postgres}:${POSTGRES_PORT:-5432}/litellm
      - STORE_MODEL_IN_DB=True
      - AWS_ACCESS_KEY_ID=${AWS_ACCESS_KEY_ID:-}
      - AWS_SECRET_ACCESS_KEY=${AWS_SECRET_ACCESS_KEY:-}
      - AWS_REGION_NAME=${AWS_REGION_NAME:-us-east-1}
      - LITELLM_MASTER_KEY=sk-${LITELLM_ADMIN_PASSWORD:-admin123}
      - LITELLM_SALT_KEY=sk-${LITELLM_ADMIN_PASSWORD:-admin123}
      - SERVER_ROOT_PATH=/llm
      - PROXY_BASE_URL=${NEMESIS_URL:?}
      - UI_BASE_PATH=/llm/ui
    volumes:
      - ./infra/litellm/config.yml:/app/config.yml:ro
    command: ["--config", "/app/config.yml"]
    depends_on:
      postgres: { condition: service_healthy }
    healthcheck:
      test: ["CMD", "wget", "--quiet", "--tries=1", "-O", "/dev/null", "--header=Authorization: Bearer sk-${LITELLM_ADMIN_PASSWORD:-admin123}", "http://localhost:4000/health"]
      interval: 30s
      timeout: 10s
      retries: 3
      start_period: 30s
      disable: true
    logging: *logging-config
    labels:
      - "traefik.enable=true"
      - "traefik.http.routers.litellm.rule=PathPrefix(`/llm`)"
      - "traefik.http.services.litellm.loadbalancer.server.port=4000"
      - "traefik.http.routers.litellm.entrypoints=websecure"
      - "traefik.http.routers.litellm.tls=true"

  phoenix:
    profiles: ["llm"]
    image: arizephoenix/phoenix:11.24.1
    environment:
      - PHOENIX_WORKING_DIR=/data
      - PHOENIX_HOST_ROOT_PATH=/phoenix
      - PHOENIX_SQL_DATABASE_URL=postgresql://${POSTGRES_USER}:${POSTGRES_PASSWORD}@${POSTGRES_HOST:-postgres}:${POSTGRES_PORT:-5432}/phoenix
      - PHOENIX_DEFAULT_RETENTION_POLICY_DAYS=100
    volumes:
      - phoenix_data:/data
    # ports:
    #   - "6006:6006"  # Phoenix UI port, for debugging
    labels:
      - "traefik.enable=true"
      - "traefik.http.services.phoenix.loadbalancer.server.port=6006"
      - "traefik.http.routers.phoenix.rule=PathPrefix(`/phoenix`)"
      - "traefik.http.routers.phoenix.entrypoints=websecure"
      - "traefik.http.routers.phoenix.tls=true"
      - "traefik.http.routers.phoenix.middlewares=auth,phoenix-stripprefix"
      - "traefik.http.middlewares.phoenix-stripprefix.stripprefix.prefixes=/phoenix"
    depends_on:
      postgres: { condition: service_healthy }
    healthcheck:
      test: ["CMD", "python", "-c", "import urllib.request; urllib.request.urlopen('http://localhost:6006/healthz').read()"]
      interval: 30s
      timeout: 10s
      retries: 3
      start_period: 30s<|MERGE_RESOLUTION|>--- conflicted
+++ resolved
@@ -470,89 +470,6 @@
       rabbitmq: { condition: service_healthy }
     network_mode: "service:alerting"
 
-<<<<<<< HEAD
-  agents:
-    image: ghcr.io/specterops/nemesis/agents:latest
-    environment:
-      - DAPR_HTTP_PORT=3509
-      - DAPR_GRPC_PORT=50009
-      - NEMESIS_URL=${NEMESIS_URL:?}
-      - WORKFLOW_RUNTIME_LOG_LEVEL=${WORKFLOW_RUNTIME_LOG_LEVEL:-WARNING}
-      - WORKFLOW_CLIENT_LOG_LEVEL=${WORKFLOW_CLIENT_LOG_LEVEL:-WARNING}
-      - LITELLM_ADMIN_KEY=sk-${LITELLM_ADMIN_PASSWORD:-admin123}
-      - MAX_BUDGET=${LLM_MAX_BUDGET:-100}
-      - BUDGET_DURATION=${LLM_BUDGET_DURATION:-30d}
-      - DOTNET_ANALYSIS_RUN_REQUEST_LIMIT=${DOTNET_ANALYSIS_RUN_REQUEST_LIMIT:-25}    # max LLM calls to use per .NET program analysis run
-      - DOTNET_ANALYSIS_RUN_TOKENS_LIMIT=${DOTNET_ANALYSIS_RUN_TOKENS_LIMIT:-1000000} # max tokens to use per .NET program analysis run
-      # if we hit this number of the same triage values for the same file, all future findings get that value
-      - TRIAGE_CONSENSUS_THRESHOLD=${TRIAGE_CONSENSUS_THRESHOLD:-3}
-      # Phoenix LLM tracing configuration
-      - PHOENIX_ENABLED=${PHOENIX_ENABLED:-false}
-      - PHOENIX_ENDPOINT=${PHOENIX_ENDPOINT:-http://phoenix:6006/v1/traces}
-      - PHOENIX_SQL_DATABASE_URL=postgresql://${POSTGRES_USER}:${POSTGRES_PASSWORD}@${POSTGRES_HOST:-postgres}:${POSTGRES_PORT:-5432}/phoenix
-      - NEMESIS_MONITORING=${NEMESIS_MONITORING:-disabled}
-      - OTEL_EXPORTER_OTLP_TRACES_ENDPOINT=http://otel-collector:4317
-      - OTEL_EXPORTER_OTLP_TRACES_ENDPOINT_INSECURE=true
-    logging: *logging-config
-    depends_on:
-      postgres: { condition: service_healthy }
-      placement: { condition: service_started }
-      rabbitmq: { condition: service_healthy }
-      hasura: { condition: service_healthy }
-    healthcheck: *healthcheck-python-svc
-  agents-dapr:
-    image: "daprio/daprd:1.16.1"
-    command:
-      [
-        "./daprd",
-        "--max-body-size",
-        "1Gi",
-        "--app-id",
-        "agents",
-        "--app-port",
-        "8000",
-        "--dapr-http-port",
-        "3509",
-        "--dapr-grpc-port",
-        "50009",
-        "--placement-host-address",
-        "placement:50006",
-        "--scheduler-host-address",
-        "scheduler:50007",
-        "--resources-path",
-        "/dapr/components",
-        "--log-level",
-        "${DAPR_LOG_LEVEL:-info}",
-        "--config",
-        "/dapr/configuration/agents_monitoring_${NEMESIS_MONITORING:-disabled}.yaml",
-        "--enable-metrics",
-        "--dapr-graceful-shutdown-seconds",
-        "5",
-      ]
-    volumes:
-      - ./infra/dapr/components/secretstore.yaml:/dapr/components/secretstore.yaml:ro
-      - ./infra/dapr/components/workflowstate.yaml:/dapr/components/workflowstate.yaml:ro
-      - ./infra/dapr/configuration/:/dapr/configuration/
-    environment:
-      - POSTGRES_USER=${POSTGRES_USER:?}
-      - POSTGRES_PASSWORD=${POSTGRES_PASSWORD:?}
-      - POSTGRES_HOST=${POSTGRES_HOST:-postgres}
-      - POSTGRES_PORT=${POSTGRES_PORT:-5432}
-      - POSTGRES_DB=${POSTGRES_DB:-enrichment}
-      - POSTGRES_PARAMETERS=${POSTGRES_PARAMETERS:-sslmode=disable}
-      - HASURA_ADMIN_SECRET=${HASURA_ADMIN_SECRET:-pass456}
-      - RABBITMQ_CONNECTION_STRING=amqp://${RABBITMQ_USER}:${RABBITMQ_PASSWORD}@rabbitmq:5672
-      - MINIO_ROOT_USER=${MINIO_ROOT_USER:?}
-      - MINIO_ROOT_PASSWORD=${MINIO_ROOT_PASSWORD:?}
-    depends_on:
-      agents: { condition: service_started }
-      placement: { condition: service_started }
-      scheduler: { condition: service_started }
-      rabbitmq: { condition: service_healthy }
-    network_mode: "service:agents"
-
-=======
->>>>>>> 4b36f9b1
   housekeeping:
     image: ghcr.io/specterops/nemesis/housekeeping:latest
     environment:
