# Standard Libraries
import base64
import json
import os
import tempfile
import time
import urllib.parse
import uuid
from datetime import datetime
from enum import StrEnum
from typing import Dict, List, Optional

import aiofiles
# 3rd Party Libraries
import httpx
import nemesispb.nemesis_pb2 as pb
import streaming_form_data
import structlog
import uvicorn
from aio_pika import connect_robust
from elasticsearch import AsyncElasticsearch
<<<<<<< HEAD
from fastapi import APIRouter, FastAPI, HTTPException, Request
=======
from enrichment.cli.submit_to_nemesis.submit_to_nemesis import (
    map_unordered, return_args_and_exceptions)
from enrichment.lib.nemesis_db import NemesisDb
from enrichment.lib.registry import include_registry_value
from fastapi import APIRouter, FastAPI, HTTPException, Request, status
>>>>>>> 75fc263f
from fastapi.responses import FileResponse, Response
from google.protobuf.json_format import Parse
# from nemesiscommon.clearqueues import clearRabbitMQQueues
from nemesiscommon.constants import ALL_ES_INDICIES, NemesisQueue
from nemesiscommon.messaging import MessageQueueProducerInterface
from nemesiscommon.services.alerter import AlerterInterface
from nemesiscommon.storage import StorageInterface
from nemesiscommon.tasking import TaskInterface
from prometheus_async import aio
from prometheus_client import Summary
from pydantic import BaseModel
from starlette.background import BackgroundTask
from starlette.requests import ClientDisconnect
from streaming_form_data import StreamingFormDataParser
from streaming_form_data.targets import FileTarget

from enrichment.cli.submit_to_nemesis.submit_to_nemesis import (
    map_unordered,
    return_args_and_exceptions,
)
from enrichment.lib.nemesis_db import NemesisDb
from enrichment.lib.registry import include_registry_value

logger = structlog.get_logger(module=__name__)

MAP = {
    "authentication_data": pb.AuthenticationDataIngestionMessage,
    "cookie": pb.CookieIngestionMessage,
    "file_data": pb.FileDataIngestionMessage,
    "file_information": pb.FileInformationIngestionMessage,
    "host_information": pb.HostInformationIngestionMessage,
    "named_pipe": pb.NamedPipeIngestionMessage,
    "network_address": pb.NetworkAddressIngestionMessage,
    "network_conection": pb.NetworkConnectionIngestionMessage,
    "network_connection": pb.NetworkConnectionIngestionMessage,
    "path_list": pb.PathListIngestionMessage,
    "process_enriched": pb.ProcessEnrichedMessage,
    "process": pb.ProcessIngestionMessage,
    "raw_data": pb.RawDataIngestionMessage,
    "registry_value": pb.RegistryValueIngestionMessage,
    "route": pb.RouteDataIngestionMessage,
    "service": pb.ServiceIngestionMessage,
    "time": pb.TimeDataIngestionMessage,
    # DpapiBlobMessage
    # DpapiDomainBackupkeyMessage
    # DpapiMasterkeyMessage
    # ExtractedHashMessage
    # FileDataPlaintextMessage
    # ProcessMessage
    # ServiceEnrichedMessage
}


# # kills all the connections in a way we can't proceed
# async def delete_rabbit_mq_connections(connection_uri: str) -> None:
#     rabbit_mq_api_url_connections = connection_uri.replace("amqp", "http").replace(
#         ":5672", ":15672/rabbitmq/api/connections/username/nemesis"
#     )
#     transport = httpx.AsyncHTTPTransport(retries=5)
#     async with httpx.AsyncClient(transport=transport) as client:
#         try:
#             await client.delete(rabbit_mq_api_url_connections)
#         except Exception as e:
#             await logger.aerror("Error DELETEing RabbitMQ connections via the API", exception=e)


async def get_all_rabbit_mq_queues(rabbit_mq_api_url: str) -> List[str]:
    """Calls the RabbitMQ API to retrieve all current queue names."""
    rabbit_mq_api_url_queues = f"{rabbit_mq_api_url}queues"
    transport = httpx.AsyncHTTPTransport(retries=5)
    async with httpx.AsyncClient(transport=transport) as client:
        try:
            r = await client.get(rabbit_mq_api_url_queues)
            if r.status_code == 200:
                return [queue["name"] for queue in r.json()]
            else:
                await logger.aerror("Error retrieving RabbitMQ queues from the API", status=r.status_code)
                return []
        except Exception as e:
            await logger.aerror("Error retrieving RabbitMQ queues from the API", exception=e)
            return []


async def purge_rabbit_mq_queues(connection_uri: str) -> None:
    """Enumerates all queues with get_all_rabbit_mq_queues() and purges each."""
    await logger.ainfo("Purging all existing RabbitMQ queues")
    connection = await connect_robust(connection_uri)
    rabbit_mq_api_url = connection_uri.replace("amqp", "http").replace(":5672", ":15672/rabbitmq/api/")
    queue_names = await get_all_rabbit_mq_queues(rabbit_mq_api_url)

    async with connection:
        channel = await connection.channel()
        for queue_name in queue_names:
            queue = await channel.get_queue(queue_name)
            await logger.ainfo("Purging queue", queue=queue_name)
            await queue.purge()

    await logger.ainfo("Done purging RabbitMQ queues")


class NemesisApi(TaskInterface):
    storage: StorageInterface
    rabbitmq_connection_uri: str
    alerter: AlerterInterface
    db: NemesisDb
    es_client: AsyncElasticsearch
    http_client: httpx.AsyncClient
    queue_map: dict[NemesisQueue, MessageQueueProducerInterface]
    assessment_id: str
    log_level: str
    reprocessing_workers: int
    storage_expiration_days: int

    def __init__(
        self,
        storage: StorageInterface,
        rabbitmq_connection_uri: str,
        alerter: AlerterInterface,
        db: NemesisDb,
        es_client: AsyncElasticsearch,
        queue_map: dict[NemesisQueue, MessageQueueProducerInterface],
        assessment_id: str,
        log_level: str,
        reprocessing_workers: int,
        storage_expiration_days: int
    ) -> None:
        self.storage = storage
        self.rabbitmq_connection_uri = rabbitmq_connection_uri
        self.alerter = alerter
        self.db = db
        self.es_client = es_client
        self.queue_map = queue_map
        self.assessment_id = assessment_id
        self.log_level = log_level
        self.reprocessing_workers = reprocessing_workers
        self.storage_expiration_days = storage_expiration_days

    async def run(self) -> None:
        app = FastAPI(title="Nemesis API")
        routes = NemesisApiRoutes(
            self.storage,
            self.rabbitmq_connection_uri,
            self.alerter,
            self.db,
            self.es_client,
            self.queue_map,
            self.assessment_id,
            self.reprocessing_workers,
            self.storage_expiration_days,
        )

        app.include_router(routes.router)
        config = uvicorn.Config(
            app,
            host="0.0.0.0",
            port=9910,
            log_level=self.log_level.lower(),
        )
        server = uvicorn.Server(config)
        await server.serve()


class DataReturn(BaseModel):
    object_id: str


class DownloadFileTypes(StrEnum):
    BMP = "bmp"
    JPG = "jpg"
    JPEG = "jpeg"
    ICO = "ico"
    PNG = "png"
    PDF = "pdf"
    SVG = "svg"
    TXT = "txt"


class DownloadAction(StrEnum):
    DOWNLOAD = "download"
    VIEW = "view"
    VIEW_RAW = "view_raw"


class NemesisApiRoutes:
    storage: StorageInterface
    rabbitmq_connection_uri: str
    alerter: AlerterInterface
    db: NemesisDb
    es_client: AsyncElasticsearch
    producers: Dict[NemesisQueue, MessageQueueProducerInterface]
    assessment_id: str
    reprocessing_workers: int
    storage_expiration_days: int

    def __init__(
        self,
        storage: StorageInterface,
        rabbitmq_connection_uri: str,
        alerter: AlerterInterface,
        db: NemesisDb,
        es_client: AsyncElasticsearch,
        queues: Dict[NemesisQueue, MessageQueueProducerInterface],
        assessment_id: str,
        reprocessing_workers: int,
        storage_expiration_days: int,
    ) -> None:
        super().__init__()
        self.storage = storage
        self.rabbitmq_connection_uri = rabbitmq_connection_uri
        self.alerter = alerter
        self.db = db
        self.es_client = es_client
        self.producers = queues
        self.assessment_id = assessment_id
        self.reprocessing_workers = reprocessing_workers
        self.storage_expiration_days = storage_expiration_days
        self.router = APIRouter()
        self.router.add_api_route("/", self.home, methods=["GET"])
        self.router.add_api_route("/ready", self.ready, methods=["GET"])
        self.router.add_api_route("/reset", self.reset, methods=["POST"])
        self.router.add_api_route("/reprocess", self.reprocess, methods=["POST"])
        self.router.add_api_route("/data", self.get_file, methods=["GET"])
        self.router.add_api_route("/data", self.post_data, methods=["POST"])
        self.router.add_api_route("/file", self.post_file, methods=["POST"])
        self.router.add_api_route("/download/{id}", self.download, methods=["GET"])

    async def home(self):
        return Response()

    async def ready(self):
        """
        Used for readiness probes.
        """
        return Response()

    async def reset(self):
        """When called, purges Postgres, Elastic, RabbitMQ, and datalake files."""
        await logger.ainfo("Clearing datastore!")

        # first purge all RabbitMQ queue messages
        await logger.ainfo("Purging RabbitMQ Queues.")
        await purge_rabbit_mq_queues(self.rabbitmq_connection_uri)

        # next clear the postgres database
        await logger.ainfo("Clearing the PostgreSQL database.")
        await self.db.clear_database()

        # then clear elasticsearch
        await logger.ainfo("Clearing Elasticsearch indexes")
        for ES_INDEX in ALL_ES_INDICIES:
            if await self.es_client.indices.exists(index=ES_INDEX):
                await logger.ainfo("Clearing Elastic index", index=ES_INDEX)
                await self.es_client.indices.delete(index=ES_INDEX)

        # and finally clear the files from the datalake
        await logger.ainfo("Deleting files in the datalake.")
        await self.storage.delete_all_files()

    async def reprocess(self):
        """When called, triggers the reprocessing of all existing data messages."""

        producers = self.producers

        async def reprocess_post_data(message_bytes) -> None:
            """
            Reprocesses raw /data POST message bytes.
            We don't have all the error handling of post_data since only
            successful messages are saved off.
            """
            nonlocal producers
            global logger

            body_string = message_bytes.decode("utf-8")
            json_data = json.loads(body_string)
            data_type = json_data["metadata"]["data_type"]
            obj = Parse(message_bytes, MAP[data_type]())
            if obj.metadata.data_type in producers:
                producer = producers[obj.metadata.data_type]
                await producer.Send(obj.SerializeToString())

        def exception_handler(e, args):
            logger.exception("Error reprocessing message bytes", args=args)

        # await self.alerter.alert("*Clearing datastore and triggering data reprocessing!*")
        await logger.ainfo("Clearing datastore and triggering data reprocessing!")

        # first purge all RabbitMQ queue messages
        await logger.ainfo("Purging RabbitMQ Queues.")
        await purge_rabbit_mq_queues(self.rabbitmq_connection_uri)

        # next clear the postgres database
        await logger.ainfo("Clearing the PostgreSQL database.")
        await self.db.clear_database()

        # then clear elasticsearch
        await logger.ainfo("Clearing Elasticsearch indexes")
        for ES_INDEX in ALL_ES_INDICIES:
            if await self.es_client.indices.exists(index=ES_INDEX):
                await logger.ainfo("Clearing Elastic index", index=ES_INDEX)
                await self.es_client.indices.delete(index=ES_INDEX)

        # finally pull all existed messages and submit each for reprocessing
        # old : async for message_bytes in self.db.get_api_data_messages():
        #           await self.reprocess_post_data(message_bytes)

        total_file_count = 0
        wrapped_reprocess_post_data = return_args_and_exceptions(reprocess_post_data, exception_handler)
        await logger.ainfo("Resubmitting all existing messages for processing")

        try:
            async for result in map_unordered(
                wrapped_reprocess_post_data, self.db.get_api_data_messages(), limit=self.reprocessing_workers
            ):
                total_file_count += 1
        except Exception as e:
            await logger.awarn("Error reprocessing message", e=e)

        await logger.ainfo(f"Completed reprocessing {total_file_count} files /data POST messages")
        return Response()

    @aio.time(Summary("get_file", "GET file"))  # type: ignore
    async def get_file(self, storage_id: str) -> Response:
        file_uuid_str = base64.b64decode(storage_id).decode("utf-8")
        file_uuid = uuid.UUID(file_uuid_str)

        with await self.storage.download(file_uuid) as file:
            return FileResponse(file.name)

    @aio.time(Summary("data_post", "Data POST"))  # type: ignore
    async def post_data(self, request: Request) -> Dict[str, str]:
        # first parse the message as a JSON object so we can extract out the message data_type
        try:
            body_bytes = await request.body()
            body_string = body_bytes.decode("utf-8")
            json_data = json.loads(body_string)
        except:
            raise HTTPException(status_code=400, detail="Invalid message")

        if "metadata" not in json_data or "data_type" not in json_data["metadata"]:
            raise HTTPException(status_code=400, detail="Invalid metadata")

        data_type = json_data["metadata"]["data_type"]
        if data_type not in MAP:
            raise HTTPException(status_code=400, detail=f"Invalid metadata data_type '{data_type}'")

        try:
            obj = self.parse_message_bytes(body_bytes, data_type)
        except:
            raise HTTPException(status_code=400, detail=f"Invalid {data_type} message")

        try:
            expiration_string = json_data["metadata"]["expiration"]
            expiration = datetime.strptime(expiration_string, "%Y-%m-%dT%H:%M:%S.000Z")
        except:
            raise HTTPException(status_code=400, detail="Invalid metadata expiration")

        await logger.ainfo(
            "Received data message", data_type=obj.metadata.data_type, message_id=obj.metadata.message_id
        )

        # save off the raw POST message for possible replay later
        await self.db.add_api_data_message(obj.metadata.message_id, body_bytes, obj.metadata.expiration.ToDatetime())

        # make sure we filter out registry values we're not currently supporting
        if data_type == "registry_value":
            i = 0
            while i < len(obj.data):
                # check if we want this registry value to be emitted to the pipeline
                tags = await include_registry_value(
                    key=obj.data[i].key,
                    value_name=obj.data[i].value_name,
                    value_kind=obj.data[0].value_kind,
                    value=obj.data[0].value,
                )
                if tags:
                    obj.data[i].tags = tags
                    i += 1
                else:
                    del obj.data[i]

        id_ = str(uuid.uuid4())
        obj.metadata.message_id = id_

        # save off the raw POST message for possible replay later
        await self.db.add_api_data_message(id_, body_bytes, expiration)

        if obj.metadata.data_type in self.producers:
            producer = self.producers[obj.metadata.data_type]
            await producer.Send(obj.SerializeToString())

        return {"object_id": obj.metadata.message_id}

    def parse_message_bytes(self, message_bytes: bytes, data_type: str):
        obj = Parse(message_bytes, MAP[data_type]())
        obj.metadata.message_id = self.generate_message_id()
        return obj

    def generate_message_id(self) -> str:
        return str(uuid.uuid4())

    @aio.time(Summary("post_file", "POST file"))  # type: ignore
    async def post_file(self, request: Request) -> Dict[str, str]:

        await logger.ainfo("Received file upload request")
        start = time.time()

        try:
            content_type = request.headers["content-type"]
            with tempfile.NamedTemporaryFile() as tmpfile:
                # handle raw binary file uploads
                if content_type == "application/octet-stream":
                    async with aiofiles.open(tmpfile.name, "wb") as f:
                        async for chunk in request.stream():
                            await f.write(chunk)
                # handle large file multi-part uploads
                # Ref - https://stackoverflow.com/a/73443824
                elif content_type.startswith("multipart/form-data"):
                    file_ = FileTarget(tmpfile.name)
                    parser = StreamingFormDataParser(headers=request.headers)
                    parser.register('file', file_)
                    async for chunk in request.stream():
                        parser.data_received(chunk)
                else:
                    raise HTTPException(status_code=422, detail=f"Content type '{content_type}' not allowed.")
                end = time.time()
                file_size = os.path.getsize(tmpfile.name)
                await logger.ainfo(f"File ({file_size} bytes) uploaded in {(end-start):.2f} seconds")
                # the first file that comes in will set the bucket file expiry policy (for now)
                file_uuid = await self.storage.upload(tmpfile.name, self.storage_expiration_days)
                return {"object_id": str(file_uuid)}
        except ClientDisconnect:
            await logger.awarning("Client Disconnected")
        except Exception as e:
            await logger.aerror(f"Exception in file upload: {e}")
            raise HTTPException(status_code=status.HTTP_500_INTERNAL_SERVER_ERROR,
                detail=f"There was an error uploading the file: {e}")

    @aio.time(Summary("download", "Download file"))  # type: ignore
    async def download(
        self, id: uuid.UUID, name: Optional[str] = None, action: Optional[DownloadAction] = None
    ) -> Response:
        content_type = "application/octet-stream"
        content_disposition: Optional[str] = None

        if name:
            filename = urllib.parse.quote(name)
            filetype = name.split(".")[-1].lower() if name else None
        else:
            filename = str(id)
            filetype = None

        if action is None or action == DownloadAction.DOWNLOAD:
            content_disposition = f'attachment; filename="{filename}"'
        else:
            content_disposition = f'inline; filename="{filename}"'

        if action == DownloadAction.VIEW_RAW:
            content_type = "text/plain"
        else:
            match filetype:
                case DownloadFileTypes.BMP:
                    content_type = "image/bmp"
                case DownloadFileTypes.ICO:
                    content_type = "image/vnd.microsoft.icon"
                case DownloadFileTypes.JPEG:
                    content_type = "image/jpeg"
                case DownloadFileTypes.JPG:
                    content_type = "image/jpeg"
                case DownloadFileTypes.PDF:
                    content_type = "application/pdf"
                case DownloadFileTypes.PNG:
                    content_type = "image/png"
                case DownloadFileTypes.SVG:
                    content_type = "image/svg+xml"
                case DownloadFileTypes.TXT:
                    content_type = "text/plain"
                case _:
                    content_type = "text/plain"

        headers = {
            "X-Content-Type-Options": "nosniff",
        }

        if content_disposition:
            headers["Content-Disposition"] = content_disposition

        try:
            await logger.ainfo("Received file download request", file_id=id)
            # download and signal we don't want to delete the file
            with await self.storage.download(id, False) as file:
                # set a background task to delete the file after serving
                #   ref - https://github.com/tiangolo/fastapi/issues/2152#issuecomment-889282903
                return FileResponse(
                    file.name, background=BackgroundTask(os.remove, file.name), media_type=content_type, headers=headers
                )
        except Exception as e:
            await logger.aerror(message="Failed to download file", file_uuid=id, exception=e)
            raise HTTPException(status_code=404, detail="File not found")<|MERGE_RESOLUTION|>--- conflicted
+++ resolved
@@ -11,25 +11,18 @@
 from typing import Dict, List, Optional
 
 import aiofiles
+
 # 3rd Party Libraries
 import httpx
 import nemesispb.nemesis_pb2 as pb
-import streaming_form_data
 import structlog
 import uvicorn
 from aio_pika import connect_robust
 from elasticsearch import AsyncElasticsearch
-<<<<<<< HEAD
-from fastapi import APIRouter, FastAPI, HTTPException, Request
-=======
-from enrichment.cli.submit_to_nemesis.submit_to_nemesis import (
-    map_unordered, return_args_and_exceptions)
-from enrichment.lib.nemesis_db import NemesisDb
-from enrichment.lib.registry import include_registry_value
 from fastapi import APIRouter, FastAPI, HTTPException, Request, status
->>>>>>> 75fc263f
 from fastapi.responses import FileResponse, Response
 from google.protobuf.json_format import Parse
+
 # from nemesiscommon.clearqueues import clearRabbitMQQueues
 from nemesiscommon.constants import ALL_ES_INDICIES, NemesisQueue
 from nemesiscommon.messaging import MessageQueueProducerInterface
@@ -44,10 +37,7 @@
 from streaming_form_data import StreamingFormDataParser
 from streaming_form_data.targets import FileTarget
 
-from enrichment.cli.submit_to_nemesis.submit_to_nemesis import (
-    map_unordered,
-    return_args_and_exceptions,
-)
+from enrichment.cli.submit_to_nemesis.submit_to_nemesis import map_unordered, return_args_and_exceptions
 from enrichment.lib.nemesis_db import NemesisDb
 from enrichment.lib.registry import include_registry_value
 
@@ -152,7 +142,7 @@
         assessment_id: str,
         log_level: str,
         reprocessing_workers: int,
-        storage_expiration_days: int
+        storage_expiration_days: int,
     ) -> None:
         self.storage = storage
         self.rabbitmq_connection_uri = rabbitmq_connection_uri
@@ -430,7 +420,6 @@
 
     @aio.time(Summary("post_file", "POST file"))  # type: ignore
     async def post_file(self, request: Request) -> Dict[str, str]:
-
         await logger.ainfo("Received file upload request")
         start = time.time()
 
@@ -447,7 +436,7 @@
                 elif content_type.startswith("multipart/form-data"):
                     file_ = FileTarget(tmpfile.name)
                     parser = StreamingFormDataParser(headers=request.headers)
-                    parser.register('file', file_)
+                    parser.register("file", file_)
                     async for chunk in request.stream():
                         parser.data_received(chunk)
                 else:
@@ -462,8 +451,9 @@
             await logger.awarning("Client Disconnected")
         except Exception as e:
             await logger.aerror(f"Exception in file upload: {e}")
-            raise HTTPException(status_code=status.HTTP_500_INTERNAL_SERVER_ERROR,
-                detail=f"There was an error uploading the file: {e}")
+            raise HTTPException(
+                status_code=status.HTTP_500_INTERNAL_SERVER_ERROR, detail=f"There was an error uploading the file: {e}"
+            )
 
     @aio.time(Summary("download", "Download file"))  # type: ignore
     async def download(
