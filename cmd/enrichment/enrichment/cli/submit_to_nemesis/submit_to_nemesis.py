#!/usr/bin/python3

# Standard Libraries
import argparse
import asyncio
import functools
import glob
import json
import os
import random
import re
import sys
import uuid
from datetime import datetime, timedelta
from typing import Any, AsyncIterator, Callable, Dict, Iterator, List, Optional, Tuple

# 3rd Party Libraries
import httpx
import requests
import structlog
import urllib3
import yaml
from enrichment.cli.submit_to_nemesis.file_monitoring import monitor_directory
from nemesiscommon.apiclient import FileUploadRequest, NemesisApiClient
from nemesiscommon.logging import configure_logger
from nemesiscommon.settings import EnvironmentSettings
from structlog.typing import FilteringBoundLogger

urllib3.disable_warnings()

logger: FilteringBoundLogger


async def get_config() -> dict[str, str]:
    global logger
    config: Dict[str, str] = {}

    #######
    # Parse command line args
    #######
    parser = argparse.ArgumentParser(description="Submit file(s) to Nemesis.", prog="submit_to_nemesis")
    parser.add_argument("-f", "--file", type=str, nargs="+", help="File(s) to submit to Nemesis")
    parser.add_argument("--folder", type=str, nargs="+", help="Folders(s) to submit to Nemesis")
    parser.add_argument("-m", "--monitor", type=str, nargs="?", help="Folder to monitor for new files")
    parser.add_argument(
        "-s",
        "--sec_between_files",
        type=float,
        nargs="?",
        default=0,
        help="Seconds between file submissions (default 0). If > 0, it cannot be used with the --workers argument.",
    )
    parser.add_argument(
        "-w",
        "--workers",
        type=int,
        nargs="?",
        default=10,
        help="Number of workers to use (default 10). If --sec_between_files argument is set, value will be 1",
    )
    parser.add_argument(
        "-r", "--repeat", type=int, default=0, help="Times to repeat the submission (for stress testing)"
    )
    parser.add_argument("-l", "--log_level", type=str, default="INFO", help="Log level (default INFO)")
    parser.add_argument(
        "-t", "--timeout", type=int, default=60, help="HTTP connect/read/write/pool timeout in seconds (default 60)"
    )
    parser.add_argument("-c", "--cookies", type=int, help="Number of fake cookies to construct and generate.")
    if len(sys.argv) < 2:
        parser.print_usage()
        return None

    try:
        args = parser.parse_args()
    except SystemExit:
        return None

    #######
    # Load settings from config file
    #######
    script_folder = os.path.dirname(os.path.realpath(__file__))
    config_file_path = f"{script_folder}/submit_to_nemesis.yaml"

    if os.path.exists(config_file_path):
        with open(config_file_path, "rb") as f:
            config = yaml.safe_load(f)
    else:
        config["nemesis_url"] = ""
        while not config["nemesis_url"]:
            config["nemesis_url"] = input("Nemesis URL http://<NEMSIS_SERVER>:<PORT>/ : ")
            if not config["nemesis_url"].endswith("/"):
                config["nemesis_url"] = config["nemesis_url"] + "/"

        config["nemesis_creds"] = ""
        while not config["nemesis_creds"]:
            config["nemesis_creds"] = input("Nemesis creds <USER>:<PASSWORD> : ")

        config["operator_name"] = ""
        while not config["operator_name"]:
            config["operator_name"] = input("Operator name (required): ")
            config["operator_name"] = config["operator_name"].upper()

        config["project_name"] = ""
        while not config["project_name"]:
            config["project_name"] = input("Project name (required): ")
            config["project_name"] = config["project_name"].upper()

        config["network_name"] = ""
        if not config["network_name"]:
            config["network_name"] = input("Network name (optional): ")

        config["expiration_days"] = 100
        config["expiration_days"] = input("Days until data expiration (optional, default 100): ")
        while config["expiration_days"] and not config["expiration_days"].isnumeric():
            config["expiration_days"] = int(input("Days until data expiration (optional, default 100): "))
        if not config["expiration_days"]:
            config["expiration_days"] = 100
        config["expiration_days"] = int(config["expiration_days"])

        config["elasticsearch_url"] = ""
        while not config["elasticsearch_url"]:
            config["elasticsearch_url"] = input("Elasticsearch URL http://<ELASTIC_SERVER>:<PORT>/elastic/ : ")
            if config["elasticsearch_url"].endswith("/"):
                config["elasticsearch_url"] = config["elasticsearch_url"].rstrip("/")

        config["elasticsearch_creds"] = ""
        while not config["elasticsearch_creds"]:
            config["elasticsearch_creds"] = input("Elasticsearch creds <USER>:<PASSWORD> : ")

        with open(config_file_path, "w") as f:
            yaml.dump(config, f)

    nemesis_user, nemesis_pass = config["nemesis_creds"].split(":")
    config["nemesis_user"] = nemesis_user
    config["nemesis_pass"] = nemesis_pass

    config["file"] = args.file
    config["folder"] = args.folder
    config["monitor"] = args.monitor
    config["sec_between_files"] = args.sec_between_files
    config["repeat"] = args.repeat
    config["timeout"] = args.timeout
    config["log_level"] = args.log_level
    config["cookies"] = args.cookies

    configure_logger(EnvironmentSettings.DEVELOPMENT, config["log_level"], True)
    global logger
    logger = structlog.getLogger()
    logger.debug("Config", config=config)

    if args.sec_between_files > 0:
        if args.workers > 1:
            logger.warning("sec_between_files argument is set, workers will be set to 1")
        config["workers"] = 1
    else:
        config["workers"] = args.workers

    return config


async def get_timestamp(days_to_add=0):
    dt = datetime.now()

    if days_to_add != 0:
        dt = dt + timedelta(days=days_to_add)

    return dt.strftime("%Y-%m-%dT%H:%M:%S.000Z")


async def get_metadata(config: dict[str, str], data_type: str):
    metadata = {}
    metadata["agent_id"] = config["operator_name"]
    metadata["agent_type"] = "submit_to_nemesis"
    metadata["automated"] = False
    metadata["data_type"] = data_type
    metadata["operation"] = "add"
    metadata["source"] = "computer.domain.com"
    metadata["expiration"] = await get_timestamp(config["expiration_days"])
    metadata["project"] = config["project_name"]
    metadata["timestamp"] = await get_timestamp()
    return metadata


api_client: httpx.AsyncClient = None


async def get_nemesis_api_client(config) -> httpx.AsyncClient:
    global api_client, logger
    if not api_client:
        nemesis_url = config["nemesis_url"]
        nemesis_user = config["nemesis_user"]
        nemesis_pass = config["nemesis_pass"]
        timeout = config["timeout"]

        auth = httpx.BasicAuth(nemesis_user, nemesis_pass)
        transport = httpx.AsyncHTTPTransport(retries=5, verify=False)
        limits = httpx.Limits(
            max_keepalive_connections=5,
            max_connections=10,
        )

        api_client = httpx.AsyncClient(
<<<<<<< HEAD
            base_url=nemesis_url, auth=auth, transport=transport, timeout=timeout, limits=limits
=======
            base_url=nemesis_url,
            auth=auth,
            transport=transport,
            timeout=timeout,
            limits=limits
>>>>>>> 75fc263f
        )

    return api_client


async def nemesis_post_file(config: dict[str, str], file_path: str):
    """
    Takes a series of raw file bytes and POSTs it to the NEMESIS /file API endpoint.

    **Parameters**

    ``file_bytes``
        Bytes of the file we're uploading.

    **Returns**

    A new UUID string returned by the Nemesis API.
    """
    nemesis_url = config["nemesis_url"]

    client = NemesisApiClient(nemesis_url, await get_nemesis_api_client(config))
    # set a 15 minute upload timeout
    client.timeout = 60*15
    
    try:
        resp = await client.send_file(FileUploadRequest(file_path))
    except httpx.HTTPStatusError as e:
        if e.response.status_code == 404:
            logger.error(
                "Nemesis API server returned 404 Not Found. Is the URL correct or is the API route enabled?",
                url=nemesis_url,
            )
        else:
            logger.error(f"Nemesis API server returned {e.response.status_code}")
    except httpx.TimeoutException as e:
        timeoutStr = type(e).__name__
        logger.error(
            f"HTTP {timeoutStr} occured while making Nemesis API call", url=nemesis_url, timeout_type=timeoutStr
        )
        return None
    except httpx.ConnectError:
        logger.error("Unable to connect to Nemesis API server", url=nemesis_url)
        return None
    except PermissionError:
        logger.error("Access denied to file")
        return None
    except Exception as e:
        logger.exception(e, message="nemesis_post_file error")
        return None
    else:
        logger.debug(f"Uploaded file '{file_path}' to nemesis! File ID: {resp.object_id}. Sending file data message...")
        return resp.object_id


async def nemesis_post_data(config: dict[str, str], data):
    """
    Takes a json blob and POSTs it to the NEMESIS /data API endpoint.

    **Parameters**

    ``data``
        JSON formatted blob to post.

    **Returns**

    True if the request was successful, False otherwise.
    """

    client = await get_nemesis_api_client(config)

    resp = await client.post(NemesisApiClient.DATA_ENDPOINT, json=data)
    resp.raise_for_status()

    obj = resp.json()
    return obj


async def submit_random_cookies(config, num_cookies=1000) -> uuid.UUID | None:
    """
    Generates the specified number of cookies and submits the entire batch
    at once to Nemesis.
    """

    metadata = await get_metadata(config, "cookie")

    word_site = "https://www.mit.edu/~ecprice/wordlist.10000"
    response = requests.get(word_site)
    words = response.content.decode("utf-8").splitlines()
    domain = f"{'-'.join(random.choices(words, k=2))}.com"
    cookie_data = []

    for i in range(num_cookies):
        if i % 100 == 0:
            domain = f"{'-'.join(random.choices(words, k=2))}.com"
        cookie_data.append(
            {
                "user_data_directory": "C:/Users/harmj0y/AppData/Local/Google/Chrome/User Data/Default/Cookies",
                "domain": domain,
                "path": "/",
                "name": f"VALUE_{i}",
                "value": f"{random.choice(words)}_{random.randint(1, 10000000)}",
                "expires": "2030-01-01T01:01:01.000Z",
                "secure": True,
                "http_only": True,
                "session": False,
                "samesite": "lax",
                "source_port": 443,
            }
        )

    resp = await nemesis_post_data(config, {"metadata": metadata, "data": cookie_data})
    return uuid.UUID(resp["object_id"]) if resp else None


def string_matches_regexes(regexes: list[str], file_path: str) -> bool:
    """
    Returns True if the regex, False otherwise.
    """

    for matcher in regexes:
        if re.match(matcher, file_path):
            return True

    return False


async def post_json_to_api(config: dict[str, str], file_path: str) -> uuid.UUID | None:
    with open(file_path, "r") as f:
        services_json_raw = f.read()
        services_json = json.loads(services_json_raw)
        resp = await nemesis_post_data(config, services_json)

        if resp:
            logger.debug("File data sent to Nemesis", message_uuid=resp["object_id"], file_path=file_path)
            return uuid.UUID(resp["object_id"])
        else:
            return None


async def submit_file_with_raw_data_tag(config: dict[str, str], file_path: str, tags: List[str]) -> uuid.UUID | None:
    object_id = await nemesis_post_file(config, file_path)
    if not object_id:
        logger.error("No nemesis_file_id returned when uploading raw_data file", tags=tags, file_path=file_path)
        return None
    else:
        logger.debug("raw_data file uploaded to Nemesis", file_uuid=object_id, file_path=file_path)

    metadata = await get_metadata(config, "raw_data")

    raw_data = {}
    raw_data["tags"] = tags
    raw_data["data"] = object_id
    raw_data["is_file"] = True

    resp = await nemesis_post_data(config, {"metadata": metadata, "data": [raw_data]})
    if resp:
        logger.debug(
            "raw_data file data sent to Nemesis", message_uuid=resp["object_id"], file_path=file_path, tags=tags
        )
        return uuid.UUID(resp["object_id"])
    else:
        return None


async def submit_file(config: dict[str, str], file_path: str) -> uuid.UUID | None:
    file_data = {}
    file_path = os.path.abspath(file_path)
    file_data["path"] = file_path

    file_data["size"] = os.path.getsize(file_path)

    object_id = await nemesis_post_file(config, file_path)
    if not object_id:
        return
    else:
        logger.debug("File uploaded to Nemesis", file_uuid=object_id, file_path=file_path)

    file_data["object_id"] = object_id
    metadata = await get_metadata(config, "file_data")

    # post to the Nemesis data API (`data` needs to be an array of dictionaries!)
    resp = await nemesis_post_data(config, {"metadata": metadata, "data": [file_data]})
    if resp:
        logger.debug("File data submitted to Nemesis", file_uuid=resp["object_id"], path=file_path)
        return uuid.UUID(resp["object_id"])
    else:
        return None


async def process_file(config: dict[str, str], file_path: str) -> uuid.UUID | None:
    """
    Takes a configuration dictionary and file path, and uploads the file to Nemesis depending on what the filename is.
    """
    api_json_regexes = [
        r".*authentication_data.*\.json$",
        r".*cookies.*\.json$",
        # r".*file_data.*\.json$",          # Removing for now since normal file uploads use this
        r".*file_information.*\.json$",
        r".*host_information.*\.json$",
        r".*named_pipes.*\.json$",
        r".*network_connections.*\.json$",
        r".*path_list.*\.json$",
        r".*process_data.*\.json$",
        r".*registry_value.*\.json$",
        r".*services_api.*\.json$",  # NOTE: This must not conflict with the example Seatbelt services either
    ]

    dpapi_domain_backupkey_regex = r".*dpapi_domain_backupkey.*\.json$"
    seatbelt_json_regex = r".*seatbelt.*\.json$"
    bof_reg_collect_regex = r".*bof_reg_collect.*\.nemesis$"

    # Process files differently depending on how they're named
    if string_matches_regexes(api_json_regexes, file_path):
        return await post_json_to_api(config, file_path)
    elif string_matches_regexes([dpapi_domain_backupkey_regex], file_path):
        return await submit_file_with_raw_data_tag(config, file_path, ["dpapi_domain_backupkey"])
    elif string_matches_regexes([seatbelt_json_regex], file_path):
        return await submit_file_with_raw_data_tag(config, file_path, ["seatbelt_json"])
    elif string_matches_regexes([bof_reg_collect_regex], file_path):
        return await submit_file_with_raw_data_tag(config, file_path, ["bof_reg_collect"])
    else:
        # Default case: just upload the file
        return await submit_file(config, file_path)


async def process_folder(config, folder_path) -> AsyncIterator:
    """
    Processes all files in a folder.
    """

    if config["sec_between_files"] > 0:
        workers = 1
        logger.info(
            "Processing files in folder synchronously",
            folder_path=folder_path,
            workers=1,
            sec_between_files=config["sec_between_files"],
        )
    else:
        workers = config["workers"]
        logger.info(
            "Processing files in folder concurrently",
            folder_path=folder_path,
            workers=config["workers"],
            sec_between_files=config["sec_between_files"],
        )

    yield submit_paths_concurrently(config, folder_path, workers, config["sec_between_files"])


# Keep this global for now so we can cancel pending tasks during shutdown/global exceptions
pending = set()


async def limit_concurrency(aws: Iterator | AsyncIterator, limit: int) -> AsyncIterator:
    """Limits the concurrency of async functions.

    Graciously took this function from https://death.andgravity.com/limit-concurrency.

    Args:
        aws (Iterator | AsyncIterator): An iterator that produces values .
        limit (int): The maximum number of concurrent async tasks.

    Yields:
        AsyncIterator: An iterator that produces values at a rate defined by the limit.
    """
    global pending

    try:
        aws = aiter(aws)  # type: ignore
        is_async = True
    except TypeError:
        aws = iter(aws)  # type: ignore
        is_async = False

    aws_ended = False

    while pending or not aws_ended:
        while len(pending) < limit and not aws_ended:
            try:
                aw = await anext(aws) if is_async else next(aws)  # type: ignore
            except StopAsyncIteration if is_async else StopIteration:
                aws_ended = True
            else:
                pending.add(asyncio.ensure_future(aw))

        if not pending:
            return

        done, pending = await asyncio.wait(pending, return_when=asyncio.FIRST_COMPLETED)
        while done:
            yield done.pop()


async def map_unordered(func: Callable, iterable: Iterator | AsyncIterator, limit=10) -> AsyncIterator:
    """Runs an async function over an iterable, limiting the number of async tasks that run concurrently.

    Ref - https://death.andgravity.com/limit-concurrency#async-iterables

    Args:
        func (Callable): Function to execution on each item in the iterable.
        iterable (Iterator | AsyncIterator): Generator function that produces values.
        limit (int, optional): The maximum number of concurrent async tasks. Defaults to 10.

    Yields:
        AsyncIterator: The result of the async function

    Examples:
        Examples should be written in doctest format, and should illustrate how
        to use the function.

        >>> async def async_print(arg):
                print("in async_print", arg)
                return arg


            async def main():
                async for result in map_unordered(async_print, range(1), 1):
                    await asyncio.sleep(0.1)
                    print("got result")


            if __name__ == "__main__":
                asyncio.run(main())
    """
    try:
        aws = map(func, iterable)
    except TypeError:
        aws = (func(x) async for x in iterable)

    async for task in limit_concurrency(aws, limit):
        yield await task


# Ref - https://death.andgravity.com/limit-concurrency#async-iterables
def return_args_and_exceptions(func, exception_handler: Callable) -> Callable:
    async def _return_args_and_exceptions(func, *args) -> Tuple[Any, Any, Optional[Exception]]:
        try:
            return *args, await func(*args)
        except Exception as e:
            exception_handler(e, args)
            return *args, e

    return functools.partial(_return_args_and_exceptions, func)


def exception_handler(e, args):
    logger.exception("Error processing file", args=args)


async def submit_paths_concurrently(
    config: dict[str, str], paths: List[str], workers: int, delay: float = 0
) -> AsyncIterator[Tuple[str, uuid.UUID]]:
    """Submits files to Nemesis concurrently.

    Args:
        config (_type_): submit_to_nemesis configuration object.
        paths (List[str]): List of file or folder paths to submit to Nemesis.
        workers (int): Number of concurrent tasks that can run at once.
        delay (float, optional): Time delay between each submission. Defaults to 0.

    Returns:
        AsyncIterator[Tuple[str, uuid.UUID]]: _description_

    Yields:
        Iterator[AsyncIterator[Tuple[str, uuid.UUID]]]: _description_
    """
    total_file_count = 0
    result_count = 0

    def get_files():
        nonlocal total_file_count
        global logger

        for path in paths:
            # get the absolute path
            path = os.path.abspath(path)
            # Check if the path exists
            if not os.path.exists(path):
                logger.error("Path does not exist", path=path)
                continue

            if os.path.isfile(path):
                total_file_count += 1
                yield path
            else:
                for file_path in filter(os.path.isfile, glob.glob(path + "/**/*", recursive=True)):
                    total_file_count += 1

                for file_path in filter(os.path.isfile, glob.glob(path + "/**/*", recursive=True)):
                    yield file_path

    async def process_file_local(file_path) -> uuid.UUID | None:
        structlog.contextvars.bind_contextvars(
            file_path=file_path,
        )

        logger.info("Processing file")

        file_uuid = await process_file(config, file_path)

        logger.info(
            f"Done processing file {result_count+1}/{total_file_count}",
            file_uuid=str(file_uuid),
            total_completed=result_count + 1,
            total_file_count=total_file_count,
        )
        structlog.contextvars.clear_contextvars()

        if delay > 0:
            await asyncio.sleep(delay)

        return file_uuid

    wrapped_process_file = return_args_and_exceptions(process_file_local, exception_handler)

    try:
        async for result in map_unordered(wrapped_process_file, get_files(), limit=workers):
            result_count += 1
            yield result
    except asyncio.CancelledError:
        logger.warn("Cancelled file uploads")

    logger.info(f"Completed processing {result_count} files out of {total_file_count} total files")


async def wait_for_stable_size(file_path, delay=1.0, retries=600):
    logger.debug("Waiting for file size to stabilize", path=file_path)

    previous_size = -1
    current_size = 0
    tries = 0
    while tries < retries:
        try:
            current_size = os.path.getsize(file_path)
            if current_size == previous_size:
                return True
            previous_size = current_size
            await asyncio.sleep(delay)
            tries += 1
        except Exception as e:
            logger.error("Error accessing a newly create file", path=file_path, exception=e)
            return False
    return False


async def monitor_submit_paths_concurrently(
    config, path_iter: AsyncIterator, workers: int, delay: float = 0
) -> AsyncIterator[Tuple[str, uuid.UUID]]:
    """Submits files to Nemesis concurrently.

    Args:
        config (_type_): submit_to_nemesis configuration object.
        paths (List[str]): List of file or folder paths to submit to Nemesis.
        workers (int): Number of concurrent tasks that can run at once.
        delay (float, optional): Time delay between each submission. Defaults to 0.

    Returns:
        AsyncIterator[Tuple[str, uuid.UUID]]: _description_

    Yields:
        Iterator[AsyncIterator[Tuple[str, uuid.UUID]]]: _description_
    """
    result_count = 0

    async def monitor_process_file_local(file_path) -> uuid.UUID | None:
        global logger

        structlog.contextvars.bind_contextvars(
            file_path=file_path,
        )

        logger.info("Processing file")

        if not await wait_for_stable_size(file_path):
            logger.error("An error occurred while waiting for the file. File did not process.", path=file_path)
            return

        file_uuid = await process_file(config, file_path)

        logger.info(
            f"Done processing file {result_count+1}",
            file_uuid=str(file_uuid),
            total_completed=result_count + 1,
        )
        structlog.contextvars.clear_contextvars()

        if delay > 0:
            await asyncio.sleep(delay)

        return file_uuid

    wrapped_process_file = return_args_and_exceptions(monitor_process_file_local, exception_handler)

    try:
        async for result in map_unordered(wrapped_process_file, path_iter, limit=workers):
            result_count += 1
            yield result
    except asyncio.CancelledError:
        logger.warn("Cancelled file uploads")

    logger.info(f"Completed processing {result_count} total files")


async def is_file_processed(es_client, message_id: int):
    query = {"bool": {"filter": [{"match_phrase": {"metadata.messageId": message_id}}]}}

    try:
        resp = es_client.search(index="file_data_enriched", query=query, source=True, source_includes=["objectId"])
        hits = resp["hits"]["hits"]
        if len(hits) == 0:
            return False
        else:
            return True
    except Exception as e:
        print(f"[!] Exception querying Elastic: {e}")
        return False


async def submit_files_and_folders(config: dict[str, str]):
    paths_to_process = []
    processed_file_uuids = []

    logger.info("Submitting files/folders to Nemesis")
    if config["file"]:
        for f in config["file"]:
            paths_to_process.append(f)

    if config["folder"]:
        for f in config["folder"]:
            paths_to_process.append(f)

    for i in range(config["repeat"] + 1):
        logger.info("Waiting for tasks to complete")
        async for result in submit_paths_concurrently(
            config, paths_to_process, config["workers"], config["sec_between_files"]
        ):
            path, file_uuid = result
            processed_file_uuids.append(file_uuid)


async def monitor_and_submit_folder_files(config: dict[str, str], loop):
    processed_file_uuids = []

    path = os.path.abspath(config["monitor"])

    if not os.path.exists(path):
        logger.error("Path does not exist", path=path)
        return

    if os.path.isfile(path):
        logger.error("The monitor path is a file, not a folder", path=path)

    logger.info("Monitoring a folder for new files to submit", path=path)

    iter = monitor_directory(path, loop)
    async for result in monitor_submit_paths_concurrently(config, iter, config["workers"], config["sec_between_files"]):
        path, file_uuid = result
        processed_file_uuids.append(file_uuid)


async def amain(loop):
    config = await get_config()
    if not config:
        return

    try:
        if config["cookies"]:
            await submit_random_cookies(config, config["cookies"])
        elif config["file"] or config["folder"]:
            await submit_files_and_folders(config)
        elif config["monitor"]:
            await monitor_and_submit_folder_files(config, loop)

    except asyncio.CancelledError:
        pass

    # Currently commented out since it has a bug since not all files go all the way through the file enrichment pipeline, so it'll hang on exit. Also isn't async
    # es_user, es_pass = config["elasticsearch_creds"].split(":"
    # es_client = Elasticsearch(config["elasticsearch_url"], basic_auth=(es_user, es_pass), verify_certs=False, ssl_show_warn=False)
    # # while len(processed_file_uuids) > 0:
    #     time.sleep(1)
    #     for file_uuid in processed_file_uuids:
    #         processed = await is_file_processed(es_client, file_uuid)
    #         if processed:
    #             processed_file_uuids.remove(file_uuid)

    # logger.info(f"Processed {num_files_submitted} files in {datetime.now() - start_time}\n")<|MERGE_RESOLUTION|>--- conflicted
+++ resolved
@@ -20,11 +20,12 @@
 import structlog
 import urllib3
 import yaml
-from enrichment.cli.submit_to_nemesis.file_monitoring import monitor_directory
 from nemesiscommon.apiclient import FileUploadRequest, NemesisApiClient
 from nemesiscommon.logging import configure_logger
 from nemesiscommon.settings import EnvironmentSettings
 from structlog.typing import FilteringBoundLogger
+
+from enrichment.cli.submit_to_nemesis.file_monitoring import monitor_directory
 
 urllib3.disable_warnings()
 
@@ -200,15 +201,11 @@
         )
 
         api_client = httpx.AsyncClient(
-<<<<<<< HEAD
-            base_url=nemesis_url, auth=auth, transport=transport, timeout=timeout, limits=limits
-=======
             base_url=nemesis_url,
             auth=auth,
             transport=transport,
             timeout=timeout,
-            limits=limits
->>>>>>> 75fc263f
+            limits=limits,
         )
 
     return api_client
@@ -231,8 +228,8 @@
 
     client = NemesisApiClient(nemesis_url, await get_nemesis_api_client(config))
     # set a 15 minute upload timeout
-    client.timeout = 60*15
-    
+    client.timeout = 60 * 15
+
     try:
         resp = await client.send_file(FileUploadRequest(file_path))
     except httpx.HTTPStatusError as e:
