# Standard Libraries
import base64
import datetime
import hashlib
import importlib.util
import json
import os
import re
import shutil
import struct
import subprocess
import sys
import tarfile
import time
import uuid
import zipfile
import zlib
from dataclasses import dataclass
from enum import Enum
from io import SEEK_END
from typing import List, Optional

# 3rd Party Libraries
import aiosqlite
import libarchive
import magic
import nemesispb.nemesis_pb2 as pb
import py7zr
import structlog
import yara
from google.protobuf.json_format import ParseDict
from impacket.dpapi import DPAPI_BLOB, CredHist, DomainKey, MasterKey, MasterKeyFile
from impacket.uuid import bin_to_string
from nemesiscommon.messaging import MessageQueueProducerInterface

logger = structlog.get_logger(module=__name__)


##################################################
#
# Chromium helpers
#
# TODO: make these all async?
#
##################################################


# from https://source.chromium.org/chromium/chromium/src/+/main:components/download/public/common/download_danger_type.h
class DangerType(Enum):
    NOT_DANGEROUS = 0
    DANGEROUS_FILE = 1
    DANGEROUS_URL = 2
    DANGEROUS_CONTENT = 3
    MAYBE_DANGEROUS_CONTENT = 4
    UNCOMMON_CONTENT = 5
    USER_VALIDATED = 6
    DANGEROUS_HOST = 7
    POTENTIALLY_UNWANTED = 8
    ALLOWLISTED_BY_POLICY = 9
    ASYNC_SCANNING = 10
    BLOCKED_PASSWORD_PROTECTED = 11
    BLOCKED_TOO_LARGE = 12
    SENSITIVE_CONTENT_WARNING = 13
    SENSITIVE_CONTENT_BLOCK = 14
    DEEP_SCANNED_SAFE = 15
    DEEP_SCANNED_OPENED_DANGEROUS = 16
    PROMPT_FOR_SCANNING = 17
    BLOCKED_UNSUPPORTED_FILETYPE = 18
    DANGEROUS_ACCOUNT_COMPROMISE = 19


@dataclass
class ChromiumFilePath:
    file_path: str  # the full file path
    success: bool = False  # true/false if parsing was successful or not
    user_data_directory: Optional[str] = None  # user directory path
    file_type: Optional[str] = None  # history, logins, cookies, state
    browser: Optional[str] = None  # Edge, Chrome, etc., extracted from the file path
    username: Optional[str] = None  # username, extracted from the file path


def parse_chromium_file_path(file_path: str) -> ChromiumFilePath:
    """
    Checks if a file path is a Chromium file (Cookies, Login Data, History, or Local State)
    and returns a ChromiumFilePath object.
    """

    chromium_file_path = ChromiumFilePath(file_path)

    regex1 = re.compile(
        ".*/(?P<username>.*)/AppData/Local/(Google|Microsoft|BraveSoftware)/(?P<browser>Chrome|Edge|Brave-Browser)/User Data/(?P<profile>.+/)?(?P<type>Local State|History|Login Data|Cookies|Network/Cookies)$"
    )
    matches1 = regex1.search(file_path, re.IGNORECASE)

    if matches1:
        # Chrome/Edge/Brave being normal
        chromium_file_path.success = True
        chromium_file_path.username = matches1.group("username").lower()
        chromium_file_path.browser = matches1.group("browser").split("-")[0].lower()

        loc = file_path.find("/User Data/") + len("/User Data/")
        chromium_file_path.user_data_directory = file_path[0:loc]

        match matches1.group("type"):
            case "Local State":
                chromium_file_path.file_type = "state"
            case "History":
                chromium_file_path.file_type = "history"
            case "Login Data":
                chromium_file_path.file_type = "logins"
            case "Cookies":
                chromium_file_path.file_type = "cookies"
            case "Network/Cookies":
                chromium_file_path.file_type = "cookies"
    else:
        # stupid Opera being a special case
        regex2 = re.compile(
            ".*/(?P<username>.*)/AppData/Roaming/Opera Software/Opera Stable/(?P<type>Local State|History|Login Data|Cookies|Network/Cookies)$"
        )
        matches2 = regex2.search(file_path)

        if matches2:
            chromium_file_path.success = True
            chromium_file_path.username = matches2.group("username").lower()
            chromium_file_path.browser = "opera"

            loc = file_path.find("/Opera Stable/") + len("/Opera Stable/")
            chromium_file_path.user_data_directory = file_path[0:loc]

            match matches2.group("type"):
                case "Local State":
                    chromium_file_path.file_type = "state"
                case "History":
                    chromium_file_path.file_type = "history"
                case "Login Data":
                    chromium_file_path.file_type = "logins"
                case "Cookies":
                    chromium_file_path.file_type = "cookies"
                case "Network/Cookies":
                    chromium_file_path.file_type = "cookies"

    return chromium_file_path


def convert_chromium_timestamp_to_datetime(timestamp: int) -> datetime.datetime:
    """Converts a Chromium timestamp value to datetime."""
    return datetime.datetime(1601, 1, 1) + datetime.timedelta(microseconds=timestamp)


def convert_epoch_seconds_to_datetime(timestamp: float) -> datetime.datetime:
    """Converts epoch seconds to a datetime."""
    return datetime.datetime(1970, 1, 1) + datetime.timedelta(seconds=timestamp)


async def process_chromium_history(
    object_id: str,
    file_path: str,
    metadata: pb.Metadata,
    parsed_data: pb.ParsedData,
    chromium_history_q: MessageQueueProducerInterface,
    chromium_downloads_q: MessageQueueProducerInterface,
) -> None:
    """
    Helper that parses out the appropriate data from the "history" and "downloads"
    tables from a Chromium `History` file, builds the appropriate protobuf messages,
    and publishes them to the passed queues.

    TODO: do we need to chunk up the URLs into some batch size?
    """
    async with aiosqlite.connect(file_path) as db:
        # first parse out all of the url entries and emit one or more ChromiumHistoryMessage protobufs
        async with db.execute("SELECT url,title,visit_count,typed_count,last_visit_time FROM urls") as cursor:
            chromium_history_message = pb.ChromiumHistoryMessage()
            chromium_history_message.metadata.CopyFrom(metadata)
            page_size = 1000
            total_history_urls = 0
            counter = 0
            start = time.time()

            async for row in cursor:
                history_entry = pb.ChromiumHistoryEntry()

                history_entry.originating_object_id = object_id
                history_entry.user_data_directory = parsed_data.chromium_history.user_data_directory
                history_entry.username = parsed_data.chromium_history.username
                history_entry.browser = parsed_data.chromium_history.browser

                (
                    history_entry.url,
                    history_entry.title,
                    history_entry.visit_count,
                    history_entry.typed_count,
                    last_visit_time,
                ) = row

                last_visit_time_dt = convert_chromium_timestamp_to_datetime(last_visit_time)
                history_entry.last_visit_time.FromDatetime(last_visit_time_dt)

                chromium_history_message.data.append(history_entry)
                counter += 1
                total_history_urls += 1

                if counter >= page_size:
                    # send the existing 1000 packaged entries
                    await chromium_history_q.Send(chromium_history_message.SerializeToString())
                    # clear out the data field
                    chromium_history_message.ClearField("data")
                    counter = 0

            if len(chromium_history_message.data) > 0:
                # send any leftovers
                await chromium_history_q.Send(chromium_history_message.SerializeToString())

            end = time.time()
            await logger.ainfo(
                f"{total_history_urls} Chromium history URLs processed in in {(end - start):.2f} seconds",
                object_id=object_id,
            )

        # first parse out all of the downloads and emit one or more ChromiumDownloadMessage protobufs
        async with db.execute(
            "SELECT tab_url,target_path,start_time,end_time,total_bytes,danger_type FROM downloads"
        ) as cursor:
            chromium_download_message = pb.ChromiumDownloadMessage()
            chromium_download_message.metadata.CopyFrom(metadata)
            page_size = 1000
            total_downloads = 0
            counter = 0
            start = time.time()

            async for row in cursor:
                download = pb.ChromiumDownload()

                download.originating_object_id = object_id
                download.user_data_directory = parsed_data.chromium_history.user_data_directory
                download.username = parsed_data.chromium_history.username
                download.browser = parsed_data.chromium_history.browser

                (
                    download.url,
                    download_path,
                    start_time,
                    end_time,
                    download.total_bytes,
                    danger_type,
                ) = row

                download.download_path = download_path.replace("\\", "/")
                start_time_dt = convert_chromium_timestamp_to_datetime(start_time)
                end_time_dt = convert_chromium_timestamp_to_datetime(end_time)
                download.start_time.FromDatetime(start_time_dt)
                download.end_time.FromDatetime(end_time_dt)
                download.danger_type = DangerType(danger_type).name

                chromium_download_message.data.append(download)
                counter += 1
                total_downloads += 1

                if counter >= page_size:
                    # send the existing 1000 packaged entries
                    await chromium_downloads_q.Send(chromium_download_message.SerializeToString())
                    # clear out the data field
                    chromium_download_message.ClearField("data")
                    counter = 0

            if len(chromium_history_message.data) > 0:
                # send any leftovers
                await chromium_downloads_q.Send(chromium_download_message.SerializeToString())

            end = time.time()
            await logger.ainfo(
                f"{total_downloads} Chromium downloads processed in in {(end - start):.2f} seconds", object_id=object_id
            )


async def process_chromium_logins(
    object_id: str,
    file_path: str,
    metadata: pb.Metadata,
    parsed_data: pb.ParsedData,
    chromium_logins_q: MessageQueueProducerInterface,
) -> None:
    """
    Helper that parses out the appropriate data from the "logins" table from a
    Chromium `Login Data` file, builds the appropriate protobuf messages, and publishes
    them to the passed queue.
    """
    async with aiosqlite.connect(file_path) as db:
        # first parse out all of the url entries and emit one or more ChromiumLoginMessage protobufs
        async with db.execute(
            "SELECT origin_url,username_value,CAST(password_value as BLOB),signon_realm,date_created,date_last_used,date_password_modified,times_used FROM logins"
        ) as cursor:
            chromium_login_message = pb.ChromiumLoginMessage()
            chromium_login_message.metadata.CopyFrom(metadata)

            async for row in cursor:
                login = pb.ChromiumLogin()

                login.masterkey_guid = "00000000-0000-0000-0000-000000000000"  # default null for UUID
                login.originating_object_id = object_id
                login.user_data_directory = parsed_data.chromium_logins.user_data_directory
                login.username = parsed_data.chromium_logins.username
                login.browser = parsed_data.chromium_logins.browser

                (
                    login.origin_url,
                    login.username_value,
                    login.password_value_enc,
                    login.signon_realm,
                    date_created,
                    date_last_used,
                    date_password_modified,
                    times_used,
                ) = row

                if times_used is not None:
                    login.times_used = times_used

                if len(login.password_value_enc) > 0:
                    if login.password_value_enc.startswith(b"v10"):
                        login.encryption_type = "aes"
                    else:
                        blob = await parse_dpapi_blob(login.password_value_enc)
                        if blob.success:
                            login.encryption_type = "dpapi"
                            login.masterkey_guid = blob.dpapi_master_key_guid
                        else:
                            login.encryption_type = "unknown"
                else:
                    login.encryption_type = "unknown"

                date_created_dt = convert_chromium_timestamp_to_datetime(date_created)
                login.date_created.FromDatetime(date_created_dt)
                date_last_used_dt = convert_chromium_timestamp_to_datetime(date_last_used)
                login.date_last_used.FromDatetime(date_last_used_dt)
                date_password_modified_dt = convert_chromium_timestamp_to_datetime(date_password_modified)
                login.date_password_modified.FromDatetime(date_password_modified_dt)

                chromium_login_message.data.append(login)

            await chromium_logins_q.Send(chromium_login_message.SerializeToString())


async def is_chromium_cookie_json(file_path: str) -> bool:
    """
    Helper that downloads the specified file and tries to load it as a json,
    checking various fields to see if it's likely a Chromium cookie json dump.
    """
    try:
        with open(file_path, "r") as f:
            file_json = json.loads(f.read())
            if type(file_json) == list and len(file_json) > 0:
                if type(file_json[0]) == dict and len(file_json[0]) > 10 and len(file_json[0]) < 20:
                    fields = list(file_json[0].keys())
                    if "name" in fields and "domain" in fields and "sameSite" in fields and "httpOnly" in fields:
                        return True
            return False
    except:
        return False


async def process_chromium_cookies(
    object_id: str,
    file_path: str,
    metadata: pb.Metadata,
    parsed_data: pb.ParsedData,
    chromium_cookies_q: MessageQueueProducerInterface,
) -> None:
    """
    Helper that parses out the appropriate data from the "cookies" table from a
    Chromium `Login Data` file, builds the appropriate protobuf messages, and publishes
    them to the passed queue.
    """
    async with aiosqlite.connect(file_path) as db:
        # first parse out all of the url entries and emit one or more ChromiumLoginMessage protobufs
        async with db.execute(
            "SELECT host_key,name,path,creation_utc,expires_utc,last_access_utc,last_update_utc,is_secure,is_httponly,is_persistent,samesite,source_port,CAST(encrypted_value as BLOB) FROM cookies"
        ) as cursor:
            chromium_cookie_message = pb.ChromiumCookieMessage()
            chromium_cookie_message.metadata.CopyFrom(metadata)

            async for row in cursor:
                cookie = pb.ChromiumCookie()

                cookie.masterkey_guid = "00000000-0000-0000-0000-000000000000"  # default null for UUID
                cookie.originating_object_id = object_id
                cookie.user_data_directory = parsed_data.chromium_cookies.user_data_directory
                cookie.username = parsed_data.chromium_cookies.username
                cookie.browser = parsed_data.chromium_cookies.browser

                (
                    host_key,
                    cookie.name,
                    cookie.path,
                    creation_utc,
                    expires_utc,
                    last_access_utc,
                    last_update_utc,
                    cookie.is_secure,
                    cookie.is_httponly,
                    is_persistent,
                    samesite,
                    cookie.source_port,
                    cookie.value_enc,
                ) = row

                cookie.host_key = host_key.lstrip(".").lower()
                cookie.is_session = not is_persistent

                match samesite:
                    case 0:
                        cookie.samesite = "NONE"
                    case 1:
                        cookie.samesite = "LAX"
                    case 2:
                        cookie.samesite = "STRICT"
                    case _:
                        cookie.samesite = "UNKNOWN"

                if len(cookie.value_enc) > 0:
                    if cookie.value_enc.startswith(b"v10"):
                        cookie.encryption_type = "aes"
                    else:
                        blob = await parse_dpapi_blob(cookie.value_enc)
                        if blob.success:
                            cookie.encryption_type = "dpapi"
                            cookie.masterkey_guid = blob.dpapi_master_key_guid
                        else:
                            cookie.encryption_type = "unknown"
                else:
                    cookie.encryption_type = "unknown"

                creation_dt = convert_chromium_timestamp_to_datetime(creation_utc)
                cookie.creation.FromDatetime(creation_dt)
                expires_dt = convert_chromium_timestamp_to_datetime(expires_utc)
                cookie.expires.FromDatetime(expires_dt)
                last_access_dt = convert_chromium_timestamp_to_datetime(last_access_utc)
                cookie.last_access.FromDatetime(last_access_dt)
                last_update_dt = convert_chromium_timestamp_to_datetime(last_update_utc)
                cookie.last_update.FromDatetime(last_update_dt)

                chromium_cookie_message.data.append(cookie)

            await chromium_cookies_q.Send(chromium_cookie_message.SerializeToString())


async def process_cookies_json(
    object_id: str,
    file_path: str,
    metadata: pb.Metadata,
    parsed_data: pb.ParsedData,
    chromium_cookies_q: MessageQueueProducerInterface,
) -> None:
    """
    Helper that parses out the appropriate data from a (likely Chromium) cookies JSON, builds
    the appropriate protobuf messages, and publishes them to the passed queue.
    """

    try:
        with open(file_path, "r") as f:
            cookie_json_all = json.loads(f.read())

        cookie_message = pb.ChromiumCookieMessage()
        cookie_message.metadata.CopyFrom(metadata)

        for cookie_json in cookie_json_all:
            try:
                cookie = pb.ChromiumCookie()

                # user_data_directory is not known here

                cookie.originating_object_id = object_id
                cookie.host_key = cookie_json["domain"].lower()
                cookie.path = cookie_json["path"]
                cookie.name = cookie_json["name"]
                cookie.is_decrypted = True
                cookie.value_dec = cookie_json["value"]

                expires_raw = 0
                if "expires" in cookie_json:
                    expires_raw = cookie_json["expires"]
                elif "expirationDate" in cookie_json:
                    expires_raw = cookie_json["expirationDate"]
                expires_dt = convert_epoch_seconds_to_datetime(expires_raw)
                cookie.expires.FromDatetime(expires_dt)

                if "httpOnly" in cookie_json:
                    cookie.is_httponly = cookie_json["httpOnly"]

                if "sameSite" in cookie_json:
                    if cookie_json["sameSite"].upper() == "NONE":
                        cookie.samesite = "NONE"
                    elif cookie_json["sameSite"].upper() == "LAX":
                        cookie.samesite = "LAX"
                    elif cookie_json["sameSite"].upper() == "STRICT":
                        cookie.samesite = "STRICT"
                    else:
                        cookie.samesite = "UNKNOWN"

                if "session" in cookie_json:
                    cookie.is_session = cookie_json["session"]

                if "secure" in cookie_json:
                    cookie.is_secure = cookie_json["secure"]

                if "sourcePort" in cookie_json:
                    cookie.source_port = cookie_json["sourcePort"]

                cookie_message.data.append(cookie)

            except Exception as e:
                await logger.awarning(f"Error parsing a specific cookie in process_chromium_cookies_json: {e}")

        await chromium_cookies_q.Send(cookie_message.SerializeToString())

    except Exception as e:
        await logger.aerror(f"Error in process_chromium_cookies_json: {e}")


##################################################
#
# DPAPI helpers
#
# TODO: make these async?
#
##################################################


def parse_masterkey_file_path(file_path_orig: str) -> dict:
    """
    Checks if a file path is a masterkey file, returning the username,
    user SID, and masterkey file GUID if the path matches, as well
    as true if the file is a machine path.

    If the file does not match a masterkey path, "None" is returned.
    """

    user_masterkey_regex = ".*/(?P<username>[\w\. -]+)/AppData/Roaming/Microsoft/Protect/(?P<sid>S-1-[0-59]-\d{2}-\d{8,10}-\d{8,10}-\d{8,10}-[1-9]\d{3})/.*(?P<guid>[0-9a-fA-F]{8}-[0-9a-fA-F]{4}-[0-9a-fA-F]{4}-[0-9a-fA-F]{4}-[0-9a-fA-F]{12})$"
    machine_masterkey_regex = ".*/System32/Microsoft/Protect/(?P<sid>S-1-[0-59]-[0-9\-]+)/.*(?P<guid>[0-9a-fA-F]{8}-[0-9a-fA-F]{4}-[0-9a-fA-F]{4}-[0-9a-fA-F]{4}-[0-9a-fA-F]{12})$"

    user_pattern = re.compile(user_masterkey_regex)
    user_matches = user_pattern.search(file_path_orig)

    if user_matches:
        return {
            "username": user_matches.group("username"),
            "sid": user_matches.group("sid"),
            "guid": user_matches.group("guid"),
            "is_machine_path": False,
        }
    else:
        machine_pattern = re.compile(machine_masterkey_regex)
        machine_matches = machine_pattern.search(file_path_orig)

        if machine_matches:
            return {
                "username": "",
                "sid": machine_matches.group("sid"),
                "guid": machine_matches.group("guid"),
                "is_machine_path": True,
            }
        else:
            return {}


def parse_masterkey_file(data):
    """Parses DPAPI masterkey bytes to its masterkey and domainkey components.

    Returns a DpapiMasterkey protobuf.
    """

    try:
        dpapi_masterkey = pb.DpapiMasterkey()
        mkf = MasterKeyFile(data)
        dpapi_masterkey.masterkey_guid = mkf["Guid"].decode("UTF-16-LE")

        data = data[len(mkf) :]
        masterkey_len = mkf["MasterKeyLen"]
        backupkey_len = mkf["BackupKeyLen"]
        credhist_len = mkf["CredHistLen"]
        domainkey_len = mkf["DomainKeyLen"]

        if mkf["MasterKeyLen"] > 0:
            mk = MasterKey(data[:masterkey_len])
            dpapi_masterkey.masterkey_bytes = data[:masterkey_len]
            data = data[len(mk) :]

        if mkf["BackupKeyLen"] > 0:
            bkmk = MasterKey(data[:backupkey_len])
            data = data[len(bkmk) :]

        if mkf["CredHistLen"] > 0:
            ch = CredHist(data[:credhist_len])
            data = data[len(ch) :]

        if domainkey_len > 0:
            dk = DomainKey(data[:domainkey_len])
            dpapi_masterkey.domain_backupkey_guid = bin_to_string(dk["Guid"]).lower()
            dpapi_masterkey.domainkey_pb_secret = dk["SecretData"]
            data = data[len(dk) :]

        return dpapi_masterkey

    except:
        return None


def process_masterkey_file(object_id, file_path, file_path_orig, metadata):
    """
    Takes a Nemesis UUID representing a downloaded masterkey file, the
    original file path (to extract the username/SID), and the metadata for
    the file, parses the masterkey file, and returns a pb.DpapiMasterkeyMessage.
    """

    parsed_path = parse_masterkey_file_path(file_path_orig)

    with open(file_path, "rb") as f:
        file_bytes = f.read()

    dpapi_masterkey = parse_masterkey_file(file_bytes)

    if dpapi_masterkey:
        dpapi_masterkey.object_id = object_id

        if parsed_path and "username" in parsed_path:
            dpapi_masterkey.username = parsed_path["username"]

        if parsed_path and "sid" in parsed_path:
            dpapi_masterkey.user_sid = parsed_path["sid"]

        # determine the "type" of this masterkey based on the path + presence of a domain backup key
        if parsed_path and "is_machine_path" in parsed_path and parsed_path["is_machine_path"]:
            dpapi_masterkey.type = "machine"
        elif dpapi_masterkey.domainkey_pb_secret:
            dpapi_masterkey.type = "domain_user"
        else:
            dpapi_masterkey.type = "local_user"

        dpapi_masterkey.is_decrypted = False

        return dpapi_masterkey


@dataclass
class ParsedDpapiBlob:
    dpapi_master_key_guid: Optional[str] = str
    dpapi_data: Optional[bytes] = None
    success: bool = False  # true/false if parsing was successful or not


async def parse_dpapi_blob(blob_bytes: bytes) -> ParsedDpapiBlob:
    """Async Helper that parses a single DPAPI blob to a dict of {dpapi_master_key_guid, dpapi_data}"""

    parsed_blob = ParsedDpapiBlob()

    try:
        # it's a bit tricky to carve _just_ the DPAPI blob, but this is how:
        blob = DPAPI_BLOB(blob_bytes)
        if blob.rawData is not None:
            blob.rawData = blob.rawData[: len(blob.getData())]
            parsed_blob.dpapi_master_key_guid = bin_to_string(blob["GuidMasterKey"]).lower()
            parsed_blob.dpapi_data = blob.rawData
            parsed_blob.success = True
    except Exception as e:
        await logger.awarning(f"Error in parse_dpapi_blob: {e}")

    return parsed_blob


def parse_dpapi_blob_sync(blob_bytes: bytes) -> ParsedDpapiBlob:
    """Non-aysnc Helper that parses a single DPAPI blob to a dict of {dpapi_master_key_guid, dpapi_data}"""

    parsed_blob = ParsedDpapiBlob()

    try:
        # it's a bit tricky to carve _just_ the DPAPI blob, but this is how:
        blob = DPAPI_BLOB(blob_bytes)
        if blob.rawData is not None:
            blob.rawData = blob.rawData[: len(blob.getData())]
            parsed_blob.dpapi_master_key_guid = bin_to_string(blob["GuidMasterKey"]).lower()
            parsed_blob.dpapi_data = blob.rawData
            parsed_blob.success = True
    except Exception as e:
        logger.warning(f"Error in parse_dpapi_blob_sync: {e}")

    return parsed_blob


async def carve_dpapi_blobs_from_bytes_helper(
    raw_bytes: bytes, file_name: str = "", nemesis_uuid: str = ""
) -> List[ParsedDpapiBlob]:
    """
    Helper that _just_ carves raw DPAPI blobs from bytes,
    returning a list of dicts {dpapi_master_key_guid, dpapi_data}
    """
    dpapi_blobs = list()
    dpapi_signature = b"\x01\x00\x00\x00\xD0\x8C\x9D\xDF\x01\x15\xD1\x11\x8C\x7A\x00\xC0\x4F\xC2\x97\xEB"

    # The following are potential base64 representations of the DPAPI provider GUID
    #   Generated by putting dpapiProviderGuid into the script here: https://www.leeholmes.com/blog/2017/09/21/searching-for-content-in-base-64-strings/
    dpapi_b64_signatures = [b"AAAA0Iyd3wEV0RGMegDAT8KX6", b"AQAAANCMnd8BFdERjHoAwE/Cl+", b"EAAADQjJ3fARXREYx6AMBPwpfr"]

    current_pos = 0
    loc = raw_bytes.find(dpapi_signature)
    while loc != -1:
        current_pos = loc
        # parse the blob so we get the masterkey GUID and carve the data into one blob
        try:
            blob = await parse_dpapi_blob(raw_bytes[current_pos:])
            if not blob.success:
                if file_name != "" and nemesis_uuid != "":
                    await logger.awarning(
                        "carve_dpapi_blobs_from_bytes: blob.rawData is None",
                        file_name=file_name,
                        nemesis_uuid=nemesis_uuid,
                    )
                else:
                    await logger.awarning("carve_dpapi_blobs_from_bytes: blob.rawData is None")
                current_pos += 1
            elif blob.dpapi_data:
                current_pos += len(blob.dpapi_data)
                dpapi_blobs.append(blob)
        except Exception as e:
            if file_name != "":
                await logger.awarning(f"exception parsing file {file_name} for dpapi blobs: {e}")
            else:
                await logger.awarning(f"exception parsing bytes for dpapi blobs: {e}")
            return dpapi_blobs
        loc = raw_bytes.find(dpapi_signature, current_pos)

    # check for our b64 signatures
    for dpapi_b64_signature in dpapi_b64_signatures:
        loc = raw_bytes.find(dpapi_b64_signature, current_pos)
        while loc != -1:
            end_loc = loc
            # try to check for the end of the base64 string
            for i in range(loc, len(raw_bytes)):
                if raw_bytes[i] not in b"ABCDEFGHIJKLMNOPQRSTUVWXYZabcdefghijklmnopqrstuvwxyz0123456789+/=":
                    end_loc = i
                    break
            if end_loc != loc:
                try:
                    dpapi_blob_raw = base64.b64decode(raw_bytes[loc:end_loc])
                    blob = await parse_dpapi_blob(dpapi_blob_raw)
                    current_pos += end_loc - loc
                    if not blob.success:
                        await logger.awarning(
                            "carve_dpapi_blobs: blob.rawData is None", file_name=file_name, nemesis_uuid=nemesis_uuid
                        )
                    elif blob.dpapi_data:
                        dpapi_blobs.append(blob)
                except Exception as e:
                    if file_name != "":
                        await logger.awarning(f"exception parsing file {file_name} for b64dpapi blobs: {e}")
                    else:
                        await logger.awarning(f"exception parsing bytes for dpapi blobs: {e}")
                    return dpapi_blobs
            loc = raw_bytes.find(dpapi_b64_signature, current_pos)

    return dpapi_blobs


async def carve_dpapi_blobs_from_file_helper(file_name: str, nemesis_uuid: str) -> List[ParsedDpapiBlob]:
    """
    Helper that _just_ carves raw DPAPI blobs from a file,
    returning a list of dicts {dpapi_master_key_guid, dpapi_data}
    """

    dpapi_blobs = list()
    chunk_size = 512000

    with open(file_name, "rb") as f:
        # chunking to handle large files
        while chunk := f.read(chunk_size):
            dpapi_blobs += await carve_dpapi_blobs_from_bytes_helper(chunk, file_name, nemesis_uuid)

    return dpapi_blobs


async def carve_dpapi_blobs_from_file(
    file_name: str, nemesis_uuid: str, metadata: pb.Metadata
) -> Optional[tuple[list[str], list[pb.DpapiBlobMessage]]]:
    """Carves dpapi blobs from a binary file.

    Searches the specified file_name for any DPAPI blobs, extracting
    the blob data and masterkey GUID for any found. For any carved blobs,
    a DpapiBlob protobuf is contructed and returned.
    """

    blob_limit = 1000

    await logger.adebug("Carving DPAPI blobs from a file", file_name=file_name)

    dpapi_blobs = await carve_dpapi_blobs_from_file_helper(file_name, nemesis_uuid)

    if len(dpapi_blobs) < blob_limit:
        # parse each blob out if there are less than 1000 instances
        #   this is so we avoid things like Chrome DBs/etc. (for now)

        dpapi_blob_ids: List[str] = []
        dpapi_blob_messages: List[pb.DpapiBlobMessage] = []

        for dpapi_blob in dpapi_blobs:
            try:
                dpapi_blob_message = pb.DpapiBlobMessage()
                dpapi_blob_message.metadata.CopyFrom(metadata)

                blob_pb = dpapi_blob_message.data.add()

                # create a new UUID for this blob so the file it originated from can track it
                dpapi_blob_id = f"{uuid.uuid4()}"
                dpapi_blob_ids.append(dpapi_blob_id)

                blob_pb.dpapi_blob_id = dpapi_blob_id
                blob_pb.originating_object_id = nemesis_uuid
                blob_pb.masterkey_guid = dpapi_blob.dpapi_master_key_guid
                blob_pb.is_decrypted = False

                blob_pb.enc_data_bytes = dpapi_blob.dpapi_data

                dpapi_blob_messages.append(dpapi_blob_message)

            except Exception as e:
                await logger.awarning(f"Error extracting dpapi blob: {e}")

        return (dpapi_blob_ids, dpapi_blob_messages)
    else:
        await logger.awarning(
            f"Number of DPAPI blobs in file '{file_name}' (nemesis_uuid {nemesis_uuid}) ({len(dpapi_blobs)}) exceeds the {blob_limit} limit"
        )
        return None


async def carve_dpapi_blobs_from_reg_key(
    raw_bytes: bytes, originating_registry_id: str, metadata: pb.Metadata
) -> Optional[tuple[list[str], list[pb.DpapiBlobMessage]]]:
    """Carves dpapi blobs from a binary blob.

    Searches the specified file_name for any DPAPI blobs, extracting
    the blob data and masterkey GUID for any found. For any carved blobs,
    a DpapiBlob protobuf is contructed and returned.
    """

    blob_limit = 1000

    await logger.adebug("Carving DPAPI blobs from a binary blob")

    dpapi_blobs = await carve_dpapi_blobs_from_bytes_helper(raw_bytes)

    if len(dpapi_blobs) < blob_limit:
        # parse each blob out if there are less than 1000 instances
        #   this is so we avoid things like Chrome DBs/etc. (for now)

        dpapi_blob_ids: List[str] = []
        dpapi_blob_messages: List[pb.DpapiBlobMessage] = []

        for dpapi_blob in dpapi_blobs:
            try:
                dpapi_blob_message = pb.DpapiBlobMessage()
                dpapi_blob_message.metadata.CopyFrom(metadata)

                blob_pb = dpapi_blob_message.data.add()

                # create a new UUID for this blob so the file it originated from can track it
                dpapi_blob_id = f"{uuid.uuid4()}"
                dpapi_blob_ids.append(dpapi_blob_id)

                blob_pb.dpapi_blob_id = dpapi_blob_id
                blob_pb.originating_registry_id = originating_registry_id
                blob_pb.masterkey_guid = dpapi_blob.dpapi_master_key_guid
                blob_pb.is_decrypted = False

                blob_pb.enc_data_bytes = dpapi_blob.dpapi_data

                dpapi_blob_messages.append(dpapi_blob_message)

            except Exception as e:
                await logger.awarning(f"Error extracting dpapi blob: {e}")

        return (dpapi_blob_ids, dpapi_blob_messages)
    else:
        await logger.awarning(
            f"Number of DPAPI blobs in blob (originating_registry_id {originating_registry_id}) ({len(dpapi_blobs)}) exceeds the {blob_limit} limit"
        )
        return None


##################################################
#
# Misc helpers
#
##################################################


def extract_binary_path(raw_file_path: str) -> Optional[str]:
    """
    Adapted regex from Seatbelt/SharpUp that extracts out a binary path from
    a raw (potentially quoted) file path.
    """

    match = re.search(
        r"^\W*(([a-z]:\\|\\\\[a-zA-Z0-9\-\.]+|system).+?(\.exe|\.dll|\.sys))\W*", raw_file_path, re.IGNORECASE
    )

    if match:
        return match.groups()[0]
    else:
        return None


def get_py_files(src: str, only_file_modules: bool = False) -> List[str]:
    """Walks a directory to retrieve all .py files.

    Ref: https://stackoverflow.com/a/57892961
    """

    cwd = os.getcwd()
    py_files = []
    for root, dirs, files in os.walk(src):
        for file in files:
            if file.endswith(".py"):
                if only_file_modules:
                    # retrieve just the file modules we want to use
                    if (root == src) and (not file.startswith("__")) and (file != "Meta.py"):
                        py_files.append(os.path.split(file)[-1][:-3].lower())
                else:
                    py_files.append(os.path.join(cwd, root, file))
    return py_files


def dynamic_import(module_name: str, py_path: str):
    """Dynamically imports a Python module from a supplied path.

    TODO: unsure of the exact return type here

    Ref: https://stackoverflow.com/a/57892961
    """

    module_spec = importlib.util.spec_from_file_location(module_name, py_path)
    if module_spec is None:
        raise ImportError(f"module_spec is None for the supplied module_name '{module_name}' and py_path '{py_path}'")

    module = importlib.util.module_from_spec(module_spec)
    if module is None:
        raise ImportError(f"module is None for the supplied module_name '{module_name}' and py_path '{py_path}'")

    if module_spec.loader is None:
        raise ImportError(
            f"module_spec.loader is None for the supplied module_name '{module_name}' and py_path '{py_path}'"
        )

    module_spec.loader.exec_module(module)

    return module


def dynamic_import_from_src(src: str, star_import: bool = True):
    """Enumerates all Python modules on a path and dynamically imports them.

    TODO: unsure of the exact return type here

    Ref: https://stackoverflow.com/a/57892961
    """
    sys.path.insert(0, os.getcwd() + f"/{src}")  # make sure our file folder is set for those imports
    my_py_files = get_py_files(src)
    file_modules = get_py_files(src, True)
    imported = dict()
    for py_file in my_py_files:
        module_name = os.path.split(py_file)[-1][:-3]
        imported_module = dynamic_import(module_name, py_file)
        if star_import:
            for obj in dir(imported_module):
                imported[obj.lower()] = imported_module.__dict__[obj]
        else:
            imported[module_name] = imported_module
    return (imported, file_modules)


def hash_file(nemesis_uuid: str) -> Optional[pb.FileHashes]:
    """Hashes a supplied file path.

    Reads the given nemesis UUID file from disk in 128k byte chunks
    and hashes the file bytes, returning md5/sha1/sha256 digests of
    the input data.
    """

    chunk_size = 128000
    file_hashes = pb.FileHashes()

    try:
        with open(nemesis_uuid, "rb") as f:
            md5 = hashlib.md5()
            sha1 = hashlib.sha1()
            sha256 = hashlib.sha256()

            while chunk := f.read(chunk_size):
                md5.update(chunk)
                sha1.update(chunk)
                sha256.update(chunk)

            file_hashes.md5 = md5.hexdigest()
            file_hashes.sha1 = sha1.hexdigest()
            file_hashes.sha256 = sha256.hexdigest()

            return file_hashes

    except Exception as e:
        logger.exception(e, message="Exception while hashing file", file_uuid=nemesis_uuid)
        return None


def get_magic_type(nemesis_uuid: str, mime: bool = False) -> str:
    """Gets the magic type of a file.

    Uses python-magic to retrieve the file type via libmagic for the
    specified nemesis UUID file (a la the 'file' command but without subprocess).
    """

    magic_string = magic.from_file(nemesis_uuid, mime=mime)

    if magic_string.startswith("Composite Document File V2 Document"):
        magic_string = "Composite Document File V2 Document"

    return magic_string


def is_dotnet_assembly(nemesis_uuid: str) -> bool:
    """Returns True if the supplied file name is a .NET assembly."""
    # a bit of a hack but ended up being more reliable than the yara rule
    return re.match(".*\\.Net assembly.*", get_magic_type(nemesis_uuid), re.IGNORECASE) is not None


def tika_compatible(mime_type: str) -> bool:
    """Returns True if the mime type can be used with Tika."""

    # from https://tika.apache.org/2.8.0/formats.html#Full_list_of_Supported_Formats_in_standard_artifacts
    supported_mime_types = {
        "text/csv": 1,
        "text/plain": 1,
        "text/html": 1,
        "application/vnd.wap.xhtml+xml": 1,
        "application/x-asp": 1,
        "application/xhtml+xml": 1,
        "image/png": 1,
        "image/vnd.wap.wbmp": 1,
        "image/x-jbig2": 1,
        "image/bmp": 1,
        "image/x-xcf": 1,
        "image/gif": 1,
        "image/x-ms-bmp": 1,
        "image/jpeg": 1,
        # "application/mbox": 1,
        "image/emf": 1,
        # "application/x-msaccess": 1,
        "application/x-tika-msoffice-embedded; format=ole10_native": 1,
        "application/msword": 1,
        "application/vnd.visio": 1,
        "application/x-tika-ole-drm-encrypted": 1,
        "application/vnd.ms-project": 1,
        "application/x-tika-msworks-spreadsheet": 1,
        "application/x-mspublisher": 1,
        "application/vnd.ms-powerpoint": 1,
        "application/x-tika-msoffice": 1,
        "application/sldworks": 1,
        "application/x-tika-ooxml-protected": 1,
        "application/vnd.ms-excel": 1,
        # "application/vnd.ms-outlook": 1,
        "application/vnd.ms-excel.workspace.3": 1,
        "application/vnd.ms-excel.workspace.4": 1,
        "application/vnd.ms-excel.sheet.2": 1,
        "application/vnd.ms-excel.sheet.3": 1,
        "application/vnd.ms-excel.sheet.4": 1,
        "image/wmf": 1,
        "application/vnd.ms-htmlhelp": 1,
        "application/x-chm": 1,
        "application/chm": 1,
        "application/onenote; format=one": 1,
        "application/vnd.ms-powerpoint.template.macroenabled.12": 1,
        "application/vnd.ms-excel.addin.macroenabled.12": 1,
        "application/vnd.openxmlformats-officedocument.wordprocessingml.template": 1,
        "application/vnd.ms-excel.sheet.binary.macroenabled.12": 1,
        "application/vnd.openxmlformats-officedocument.wordprocessingml.document": 1,
        "application/vnd.ms-powerpoint.slide.macroenabled.12": 1,
        "application/vnd.ms-visio.drawing": 1,
        "application/vnd.ms-powerpoint.slideshow.macroenabled.12": 1,
        "application/vnd.ms-powerpoint.presentation.macroenabled.12": 1,
        "application/vnd.openxmlformats-officedocument.presentationml.slide": 1,
        "application/vnd.ms-excel.sheet.macroenabled.12": 1,
        "application/vnd.ms-word.template.macroenabled.12": 1,
        "application/vnd.ms-word.document.macroenabled.12": 1,
        "application/vnd.ms-powerpoint.addin.macroenabled.12": 1,
        "application/vnd.openxmlformats-officedocument.spreadsheetml.template": 1,
        "application/vnd.ms-xpsdocument": 1,
        "application/vnd.ms-visio.drawing.macroenabled.12": 1,
        "application/vnd.ms-visio.template.macroenabled.12": 1,
        "model/vnd.dwfx+xps": 1,
        "application/vnd.openxmlformats-officedocument.presentationml.template": 1,
        "application/vnd.openxmlformats-officedocument.presentationml.presentation": 1,
        "application/vnd.openxmlformats-officedocument.spreadsheetml.sheet": 1,
        "application/vnd.ms-visio.stencil": 1,
        "application/vnd.ms-visio.template": 1,
        "application/vnd.openxmlformats-officedocument.presentationml.slideshow": 1,
        "application/vnd.ms-visio.stencil.macroenabled.12": 1,
        "application/vnd.ms-excel.template.macroenabled.12": 1,
        "application/vnd.ms-word2006ml": 1,
        "application/vnd.ms-outlook-pst": 1,
        "application/rtf": 1,
        "application/vnd.ms-wordml": 1,
        "image/ocr-x-portable-pixmap": 1,
        "image/ocr-jpx": 1,
        "image/x-portable-pixmap": 1,
        "image/ocr-jpeg": 1,
        "image/ocr-jp2": 1,
        "image/jpx": 1,
        "image/ocr-png": 1,
        "image/ocr-tiff": 1,
        "image/ocr-gif": 1,
        "image/ocr-bmp": 1,
        "image/jp2": 1,
        "application/pdf": 1,
        "application/vnd.wordperfect; version=5.1": 1,
        "application/vnd.wordperfect; version=5.0": 1,
        "application/vnd.wordperfect; version=6.x": 1,
        "application/xml": 1,
    }

    if mime_type in supported_mime_types:
        return True
    else:
        return False


def is_office_doc(file_path: str) -> bool:
    """Returns True if the file has an extension that indicates it's an Office document."""
    office_regex = "^.*\\.(doc|docx|docm|ppt|pptx|xls|xlsx|odt|ods|odp|ppt|pptx)$"
    return re.match(office_regex, file_path, re.IGNORECASE) is not None


def can_convert_to_pdf(file_path: str) -> bool:
    """Returns True if the supplied file_path matches an extension that Gotenberg can convert."""
    path_regex = (
        "^.*\\.(bib|doc|docx|fodt|html|ltx|txt|odt|ott|pdb|psw|odg|"
        "rtf|sdw|stw|sxw|uot|vor|wps|epub|emf|eps|fodg|met|odd|otg|dotx|"
        "pbm|pct|pgm|ppm|ras|std|svg|svm|swf|sxd|sxw|tiff|xhtml|xpm|xltx|"
        "fodp|potm|pot|pptx|pps|ppt|pwp|sda|sdd|sti|sxi|uop|wmf|dbf|"
        "dif|fods|ods|ots|pxl|sdc|slk|stc|sxc|uos|xls|xlt|xlsx|odp)$"
    )
    return re.match(path_regex, file_path, re.IGNORECASE) is not None


def is_pe_extension(file_path: str) -> bool:
    """Returns True if the supplied file_path matches a number of PE file extensions."""
    pe_regex = "^.*\\.(acm|ax|cpl|dll|drv|efi|exe|mui|ocx|scr|sys|tsp)$"
    return re.match(pe_regex, file_path, re.IGNORECASE) is not None


def is_source_code(file_path: str) -> bool:
    """Returns True if the supplied file_path matches a number of supported source code file extensions."""
    source_code_regex = (
        "^.*\\.(aspx|c|cpp|cs|go|groovy|java|jsp|js|lua|php|php3|php4|php5|ps1|psd1|psm1|py|rb|rs|sql|sh|swift|vb|vbs)$"
    )
    return re.match(source_code_regex, file_path, re.IGNORECASE) is not None


def map_extension_to_language(extension: str) -> str:
    """Maps a file extension to a source code language."""
    language_mappings = {
        "aspx": "ASPNET",
        "c": "C",
        "cpp": "CPLusPlus",
        "cs": "CSharp",
        "go": "Golang",
        "groovy": "Groovy",
        "java": "Java",
        "jsp": "JavaServerPages",
        "lua": "Lua",
        "php": "PHP",
        "php3": "PHP",
        "php4": "PHP",
        "php5": "PHP",
        "ps1": "PowerShell",
        "psd1": "PowerShell",
        "psm1": "PowerShell",
        "py": "Python",
        "rb": "Ruby",
        "rs": "Rust",
        "sql": "SQL",
        "sh": "BashScript",
        "swift": "Swift",
        "vb": "VisualBasic",
        "vbs": "VisualBasicScript",
    }
    return language_mappings.get(extension.lower(), "unknown")


def scan_with_yara(file_path: str, rule_name: str) -> bool:
    """Scans a supplied file path with the given Yara rule.

    Returns the True/False value of the rule match.
    """
    rule = yara.compile(filepath=f"./enrichment/lib/file_parsers/yara/{rule_name}.yara")
    return len(rule.match(file_path)) != 0


def nemesis_parsed_data_error(message: str) -> pb.ParsedData:
    """Returns a `ParsedData` protobuf with the given error message."""
    parsed_data = pb.ParsedData()
    parsed_data.error = message
    return parsed_data


def nemesis_error(message: str) -> pb.Error:
    """Returns a general Nemesis `error` protobuf message"""
    error = pb.Error()
    error.error = message
    return error


def is_jar(path: str) -> bool:
    """Returns true if the file is a JAR."""
    magic = get_magic_type(path).lower()
    is_jar_file = True if magic == "java archive data (jar)" else False
    is_zip_file = libarchive.is_archive(path, ["zip"])
    return is_jar_file and is_zip_file


def is_archive(path: str) -> bool:
    """Returns true if the file supplied is a Zip, 7z, Tarball, or CAB."""
<<<<<<< HEAD
    return (
        zipfile.is_zipfile(path)
        or py7zr.is_7zfile(path)
        or tarfile.is_tarfile(path)
        or libarchive.is_archive(path, ["cab"])
    )
=======
    return is_jar(path) or zipfile.is_zipfile(path) or py7zr.is_7zfile(path) or tarfile.is_tarfile(path) or libarchive.is_archive(path, ["cab"])
>>>>>>> 75fc263f


def get_archive_size(path: str) -> int:
    """Iterates over a zip's info entries and returns the total size.

    NOTE: not 100% reliable against malicious inputs! (i.e., we can still get zip-bombed)

    TODO: how to handle logging here?
    """
    if zipfile.is_zipfile(path):
        f = zipfile.ZipFile(path)
        return sum([zinfo.file_size for zinfo in f.filelist])
    elif py7zr.is_7zfile(path):
        f = py7zr.SevenZipFile(path)
        return f.archiveinfo().uncompressed
    elif tarfile.is_tarfile(path):
        return estimate_uncompressed_gz_size(path)
    elif libarchive.is_archive(path, ["cab"]):
        total_size = 0
        with libarchive.Archive(path) as a:
            for entry in a:
                total_size += entry.size
        return total_size
    # special case for JARs
    elif libarchive.is_archive(path, ["zip"]):
        total_size = 0
        with libarchive.Archive(path) as a:
            for entry in a:
                total_size += entry.size
        return total_size
    else:
        # File is not a supported archive format
        return -1


def estimate_uncompressed_gz_size(filename) -> int:
    """Estimates a gzip uncompressed size.

    Directly from https://stackoverflow.com/a/68939759
    """

    try:
        # From the input file, get some data:
        # - the 32 LSB from the gzip stream
        # - 1MB sample of compressed data
        # - compressed file size
        with open(filename, "rb") as gz_in:
            sample = gz_in.read(1000000)
            gz_in.seek(-4, SEEK_END)
            lsb = struct.unpack("I", gz_in.read(4))[0]
            file_size = os.fstat(gz_in.fileno()).st_size

        # Estimate the total size by decompressing the sample to get the
        # compression ratio so we can extrapolate the uncompressed size
        # using the compression ratio and the real file size
        dobj = zlib.decompressobj(31)
        d_sample = dobj.decompress(sample)

        compressed_len = len(sample) - len(dobj.unconsumed_tail)
        decompressed_len = len(d_sample)

        estimate = int(file_size * decompressed_len / compressed_len)

        # 32 LSB to zero
        mask = ~0xFFFFFFFF

        # Kill the 32 LSB to be substituted by the data read from the file
        adjusted_estimate = (estimate & mask) | lsb

        return adjusted_estimate

    except Exception as e:
        logger.warning(f"Error in estimate_uncompressed_gz_size: {e}")
        return -1


class FileNotSupportedException(Exception):
    """Raised when a file is not supported"""

    pass


def extract_archive(path: str) -> str:
    """
    Extracts an archive file to a temporary directory and returns the
    temporary directory name
    """

    # unpack the zip to a temporary directory
    tmp_dir = f"/tmp/{uuid.uuid4()}"

    if zipfile.is_zipfile(path):
        shutil.unpack_archive(path, tmp_dir, "zip")
    elif py7zr.is_7zfile(path):
        shutil.register_unpack_format("7zip", [".7z"], py7zr.unpack_7zarchive)
        shutil.unpack_archive(path, tmp_dir, "7zip")
    elif tarfile.is_tarfile(path):
        shutil.unpack_archive(path, tmp_dir, "tar")
    elif libarchive.is_archive(path, ["cab"]):
        with libarchive.Archive(path) as a:
            for entry in a:
                target_path = f"{tmp_dir}/{entry.pathname}"
                # make sure we create all the subfolders needed to extract this file entry
                os.makedirs(os.path.dirname(target_path), exist_ok=True)
                with open(target_path, "wb") as f:
                    f.write(a.read(entry.size))
    # special case for JARs
    elif libarchive.is_archive(path, ["zip"]):
        with libarchive.Archive(path) as a:
            for entry in a:
                target_path = f"{tmp_dir}/{entry.pathname}"
                # make sure we create all the subfolders needed to extract this file entry
                os.makedirs(os.path.dirname(target_path), exist_ok=True)
                with open(target_path, "wb") as f:
                    f.write(a.read(entry.size))
    else:
        raise FileNotSupportedException("File is not a supported archive format")
    return tmp_dir


def run_noseyparker(path: str) -> Optional[pb.NoseyParker]:
    """Runs NoseyParker on the specified file/folder path.

    Runs NoseyParker on the specified file/folder path, returning a
    pb.NoseyParker protobuf object representing the results if successful.

    The NoseyParker binary is built in the NoseyParker build container and copied to
    /opt/noseyparker/noseyparker when this container is built.

    """

    # the temporary datastore to use for NoseyParker
    temp_dir = f"/tmp/{uuid.uuid4()}/"

    if not os.path.exists("/opt/noseyparker-rules/"):
        os.makedirs("/opt/noseyparker-rules/")

    # run a scan with the temporary datastore
    result = subprocess.run(
        [
            "/opt/noseyparker/noseyparker",
            "scan",
            "--datastore",
            temp_dir,
            "--rules",
            "/opt/noseyparker-rules/",
            path,
        ],
        stdout=subprocess.PIPE,
        stderr=subprocess.PIPE,
    )

    # get the result from stdout as a JSON blob
    result = subprocess.run(
        ["/opt/noseyparker/noseyparker", "report", "--datastore", temp_dir, "--format=json"],
        stdout=subprocess.PIPE,
        stderr=subprocess.PIPE,
    )
    np_json_output_str = result.stdout.decode("utf-8")

    # clean up the temporary datastore
    if os.path.exists(temp_dir) and os.path.isdir(temp_dir):
        shutil.rmtree(temp_dir)

    # this will throw if the output is not proper Json
    np_json_output = json.loads(np_json_output_str)

    if not np_json_output:
        logger.debug("No results from NoseyParker scan")
        return None

    # have to add this to ensure it's a dict instead of a list
    np_dict = {"rule_matches": np_json_output}

    # TODO: emit hash instances specifically to the queue?

    # try to parse the dict/json output directly to the corresponding protobuf instance
    pb_np = ParseDict(np_dict, pb.NoseyParker())
    return pb_np


def run_noseyparker_on_archive(path: str) -> Optional[pb.NoseyParker]:
    """Runs NoseyParker on an archive.

    Extracts an archive file to a temporary directory, runs NoseyParker on it,
    removes the temp directory, and returns the NoseyParker results.

    """

    try:
        # extract the archive
        tmp_dir = extract_archive(path)

        if tmp_dir:
            # run NoseyParker on the extracted results
            pb_np = run_noseyparker(tmp_dir)

            # cleanup the temporary directory
            if tmp_dir and os.path.exists(tmp_dir):
                shutil.rmtree(tmp_dir, ignore_errors=True)

            return pb_np

    except Exception as e:
        logger.exception(e, message="Exception run_noseyparker_on_archive", path=path)
        return None


def get_username_from_slack_file_path(file_path: str) -> str:
    """
    Checks if a file path is a Slack file (slack-downloads, slack-workspaces)
    and returns a string of the username extracted from the path.
    """

    regex1 = re.compile(".*/(?P<username>.*)/AppData/Roaming/Slack/storage/(slack-downloads|slack-workspaces)$")
    matches = regex1.search(file_path, re.IGNORECASE)

    if matches:
        return matches.group("username").lower()
    else:
        return ""


def pb_has_field(pb_message, field_name: str) -> bool:
    """Returns True if the supplied protobuf has the specified field."""
    try:
        return pb_message.HasField(field_name)
    except ValueError:
        return False<|MERGE_RESOLUTION|>--- conflicted
+++ resolved
@@ -1226,16 +1226,12 @@
 
 def is_archive(path: str) -> bool:
     """Returns true if the file supplied is a Zip, 7z, Tarball, or CAB."""
-<<<<<<< HEAD
     return (
         zipfile.is_zipfile(path)
         or py7zr.is_7zfile(path)
         or tarfile.is_tarfile(path)
         or libarchive.is_archive(path, ["cab"])
     )
-=======
-    return is_jar(path) or zipfile.is_zipfile(path) or py7zr.is_7zfile(path) or tarfile.is_tarfile(path) or libarchive.is_archive(path, ["cab"])
->>>>>>> 75fc263f
 
 
 def get_archive_size(path: str) -> int:
