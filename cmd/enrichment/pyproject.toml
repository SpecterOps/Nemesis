--- conflicted
+++ resolved
@@ -46,14 +46,11 @@
 lnkparse3 = "^1.2.0"
 pycryptodome = "^3.18.0"
 python-registry = "^1.3.1"
-<<<<<<< HEAD
 sqlalchemy = "^2.0.25"
 pydantic-settings = "^2.2.1"
-=======
 anyascii = "^0.3.2"
 aiofiles = "^23.2.1"
 streaming-form-data = "^1.15.0"
->>>>>>> 75fc263f
 
 [tool.poetry.dev-dependencies]
 pytest = "^7.1.2"
