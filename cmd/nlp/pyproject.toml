--- conflicted
+++ resolved
@@ -13,21 +13,18 @@
 typing-extensions = "^4.5.0"
 fastapi = "^0.109.2"
 uvicorn = { extras = ["standard"], version = "^0.22.0" }
-prometheus-async  = { extras = ["aiohttp"], version = "^22.2.0"}
+prometheus-async = { extras = ["aiohttp"], version = "^22.2.0" }
 aiohttp = "^3.9.3"
 nemesiscommon = { path = "../../packages/python/nemesiscommon", develop = true }
 nemesispb = { path = "../../packages/python/nemesispb", develop = true }
 elasticsearch = "^8.10.0"
-torch = {version = "^2.2.0+cpu", source = "torch"}
+torch = { version = "^2.2.0+cpu", source = "torch" }
 sentence-transformers = "^2.3.1"
 langchain = "^0.1.2"
 langchain-community = "^0.0.14"
 certifi = "^2023.7.22"
 tiktoken = "^0.6.0"
-<<<<<<< HEAD
 pydantic-settings = "^2.2.1"
-=======
->>>>>>> 75fc263f
 
 [tool.poetry.dev-dependencies]
 pytest = "^7.1.2"
