--- conflicted
+++ resolved
@@ -5,13 +5,8 @@
 readme = "README.md"
 
 [tool.poetry.dependencies]
-<<<<<<< HEAD
 python = ">=3.12,<3.14"
-fastapi = "^0.115.6"
-=======
-python = "^3.12"
 fastapi = "^0.121.0"
->>>>>>> 82d8f76e
 pydantic = "^2.10.4"
 python-magic = "^0.4.27"
 binaryornot = "^0.4.4"
