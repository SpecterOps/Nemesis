--- conflicted
+++ resolved
@@ -91,14 +91,14 @@
                             "Agents service responded with non-200 status",
                             status=response.status,
                             attempt=attempt,
-                            max_retries=max_retries
+                            max_retries=max_retries,
                         )
         except Exception as e:
             logger.info(
                 "LLM functionality not available - agents service not reachable",
                 error=str(e),
                 attempt=attempt,
-                max_retries=max_retries
+                max_retries=max_retries,
             )
 
         # If not the last attempt, wait before retrying
@@ -150,8 +150,7 @@
 
     try:
         transport = RequestsHTTPTransport(
-            url="http://hasura:8080/v1/graphql",
-            headers={"x-hasura-admin-secret": hasura_admin_secret}
+            url="http://hasura:8080/v1/graphql", headers={"x-hasura-admin-secret": hasura_admin_secret}
         )
 
         with Client(transport=transport, fetch_schema_from_transport=False) as session:
@@ -169,15 +168,17 @@
 
             if settings_list:
                 settings = settings_list[0]
-                alert_settings.update({
-                    "alerting_enabled": settings.get("alerting_enabled", True),
-                    "minimum_severity": settings.get("minimum_severity", 4),
-                    "category_excluded": settings.get("category_excluded", []),
-                    "category_included": settings.get("category_included", []),
-                    "file_path_excluded_regex": settings.get("file_path_excluded_regex", []),
-                    "file_path_included_regex": settings.get("file_path_included_regex", []),
-                    "llm_triage_values_to_alert": settings.get("llm_triage_values_to_alert", ["true_positive"]),
-                })
+                alert_settings.update(
+                    {
+                        "alerting_enabled": settings.get("alerting_enabled", True),
+                        "minimum_severity": settings.get("minimum_severity", 4),
+                        "category_excluded": settings.get("category_excluded", []),
+                        "category_included": settings.get("category_included", []),
+                        "file_path_excluded_regex": settings.get("file_path_excluded_regex", []),
+                        "file_path_included_regex": settings.get("file_path_included_regex", []),
+                        "llm_triage_values_to_alert": settings.get("llm_triage_values_to_alert", ["true_positive"]),
+                    }
+                )
                 logger.info("Alert settings loaded", settings=alert_settings)
             else:
                 logger.warning("Failed to load alert settings, using defaults")
@@ -271,8 +272,7 @@
     while True:
         try:
             transport = WebsocketsTransport(
-                url="ws://hasura:8080/v1/graphql",
-                headers={"x-hasura-admin-secret": hasura_admin_secret}
+                url="ws://hasura:8080/v1/graphql", headers={"x-hasura-admin-secret": hasura_admin_secret}
             )
 
             async with Client(
@@ -288,19 +288,21 @@
                         continue
 
                     settings = settings_list[0]
-                    alert_settings.update({
-                        "alerting_enabled": settings.get("alerting_enabled", True),
-                        "minimum_severity": settings.get("minimum_severity", 4),
-                        "category_excluded": settings.get("category_excluded", []),
-                        "category_included": settings.get("category_included", []),
-                        "file_path_excluded_regex": settings.get("file_path_excluded_regex", []),
-                        "file_path_included_regex": settings.get("file_path_included_regex", []),
-                        "llm_triage_values_to_alert": settings.get("llm_triage_values_to_alert", ["true_positive"]),
-                    })
+                    alert_settings.update(
+                        {
+                            "alerting_enabled": settings.get("alerting_enabled", True),
+                            "minimum_severity": settings.get("minimum_severity", 4),
+                            "category_excluded": settings.get("category_excluded", []),
+                            "category_included": settings.get("category_included", []),
+                            "file_path_excluded_regex": settings.get("file_path_excluded_regex", []),
+                            "file_path_included_regex": settings.get("file_path_included_regex", []),
+                            "llm_triage_values_to_alert": settings.get("llm_triage_values_to_alert", ["true_positive"]),
+                        }
+                    )
                     logger.info("Alert settings updated", settings=alert_settings)
 
-        except Exception as e:
-            logger.exception(e, message="Error in alert settings subscription, reconnecting in 5 seconds...")
+        except Exception:
+            logger.exception(message="Error in alert settings subscription, reconnecting in 5 seconds...")
             await asyncio.sleep(5)
 
 
@@ -431,8 +433,7 @@
     while True:
         try:
             transport = WebsocketsTransport(
-                url="ws://hasura:8080/v1/graphql",
-                headers={"x-hasura-admin-secret": hasura_admin_secret}
+                url="ws://hasura:8080/v1/graphql", headers={"x-hasura-admin-secret": hasura_admin_secret}
             )
 
             async with Client(
@@ -462,7 +463,7 @@
                             logger.debug(
                                 f"Skipping alert for finding - triage value '{triage_value}' not in configured list",
                                 finding_id=triage["finding_id"],
-                                configured_values=llm_triage_values
+                                configured_values=llm_triage_values,
                             )
                             processed_triage_ids.add(triage_id)
                             continue
@@ -490,13 +491,17 @@
                         if file_path:
                             body_parts.append(f"- *File Path:* {helpers.sanitize_file_path(file_path)}")
                         if triage.get("confidence") is not None:
-                            body_parts.append(f"- *Triage Value:* {triage_value} (*Confidence:* {triage['confidence']:.2f})")
+                            body_parts.append(
+                                f"- *Triage Value:* {triage_value} (*Confidence:* {triage['confidence']:.2f})"
+                            )
 
                         # Add links to finding and file using Slack format
                         if object_id:
                             nemesis_finding_url = f"{nemesis_url}findings?object_id={object_id}"
                             nemesis_file_url = f"{nemesis_url}files?object_id={object_id}"
-                            body_parts.append(f"*<{nemesis_finding_url}|View Finding in Nemesis>* / *<{nemesis_file_url}|View File in Nemesis>*")
+                            body_parts.append(
+                                f"*<{nemesis_finding_url}|View Finding in Nemesis>* / *<{nemesis_file_url}|View File in Nemesis>*"
+                            )
 
                         body = "\n".join(body_parts)
 
@@ -511,11 +516,11 @@
                         )
 
                         logger.info(
-                            f"Processing LLM-triaged finding alert",
+                            "Processing LLM-triaged finding alert",
                             finding_id=triage["finding_id"],
                             triage_value=triage_value,
                             category=category,
-                            severity=severity
+                            severity=severity,
                         )
 
                         # Send alert through normal filtering and rate limiting
@@ -524,8 +529,8 @@
                         # Mark as processed
                         processed_triage_ids.add(triage_id)
 
-        except Exception as e:
-            logger.exception(e, message="Error in findings triage subscription, reconnecting in 5 seconds...")
+        except Exception:
+            logger.exception(message="Error in findings triage subscription, reconnecting in 5 seconds...")
             await asyncio.sleep(5)
 
 
@@ -623,7 +628,7 @@
                     logger.error(f"Invalid included regex pattern: {pattern}", error=str(e))
 
             if not matched_any:
-                return True, f"File path does not match any included regex patterns"
+                return True, "File path does not match any included regex patterns"
 
         # Then check excluded regexes - if any match, filter the alert
         if file_path_excluded_regexes:
@@ -701,6 +706,8 @@
 @dapr_app.subscribe(pubsub=ALERTING_PUBSUB, topic=ALERTING_NEW_ALERT_TOPIC)
 async def handle_alert(event: CloudEvent[Alert]):
     """Handler for `alert` events."""
+
+    logger.debug("Received an alert", title=event.data.title)
     try:
         alert = event.data
         if not alert.title:
@@ -735,13 +742,7 @@
         # Only process Slack URLs for this status as we can pull the channel (if possible)
         if url.startswith("slack://"):
             # Extract channel name from Slack URL format: slack://TOKEN@WORKSPACE/#channel
-<<<<<<< HEAD
-            import re
-
             channel_match = re.search(r"#([^?]+)", url)
-=======
-            channel_match = re.search(r'#([^?]+)', url)
->>>>>>> 4b36f9b1
             if channel_match:
                 channel_name = channel_match.group(1)
 
