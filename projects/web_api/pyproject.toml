[tool.poetry]
name = "web_api"
version = "0.1.0"
description = "The frontend API for Nemesis"
authors = ["SpecterOps"]
readme = "README.md"

[tool.poetry.dependencies]
<<<<<<< HEAD
python = ">=3.12,<3.14"
fastapi = { extras = ["all"], version = "^0.115.6" }
=======
python = "^3.12"
fastapi = { extras = ["all"], version = "^0.121.0" }
>>>>>>> 82d8f76e
structlog = "^25.1.0"
dapr = "1.16.0"
pydantic = "^2.10.4"
uvicorn = "^0.34.0"
python-multipart = "^0.0.20"
minio = "^7.2.14"
common = { path = "../../libs/common", develop = true }
nemesis_dpapi = { path = "../../libs/nemesis_dpapi", develop = true }
tomli = "^2.2.1"
asyncpg = "^0.30.0"
requests = "^2.32.3"
dapr-ext-fastapi = "1.16.0"
psycopg = {extras = ["pool"], version = "^3.2.9"}
pytsk3 = "^20250312"
watchdog = "^6.0.0"
pyyaml = "^6.0.2"
jinja2 = "^3.1.6"
markdown = "^3.9"

[tool.poetry.group.dev.dependencies]
pytest = "^8.4.2"
pytest-asyncio = "^1.2.0"

[build-system]
requires = ["poetry-core"]
build-backend = "poetry.core.masonry.api"
<|MERGE_RESOLUTION|>--- conflicted
+++ resolved
@@ -6,13 +6,8 @@
 readme = "README.md"
 
 [tool.poetry.dependencies]
-<<<<<<< HEAD
 python = ">=3.12,<3.14"
-fastapi = { extras = ["all"], version = "^0.115.6" }
-=======
-python = "^3.12"
 fastapi = { extras = ["all"], version = "^0.121.0" }
->>>>>>> 82d8f76e
 structlog = "^25.1.0"
 dapr = "1.16.0"
 pydantic = "^2.10.4"
