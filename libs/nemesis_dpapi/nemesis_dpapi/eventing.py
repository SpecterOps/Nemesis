--- conflicted
+++ resolved
@@ -195,13 +195,9 @@
             return TopicEventResponse(TopicEventResponseStatus.drop)
 
         for observer in self._observers:
-<<<<<<< HEAD
-            await observer.update(dpapi_event)
-=======
             # not sure why `await observer.update(dpapi_event)` interrupts the retroactive DPAPI
             #   decryption flow but it does, so don't change this :)
             asyncio.run_coroutine_threadsafe(observer.update(dpapi_event), self._loop)
->>>>>>> 46f9c898
 
         return TopicEventResponse(TopicEventResponseStatus.success)
 
