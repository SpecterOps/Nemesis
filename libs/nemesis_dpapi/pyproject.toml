--- conflicted
+++ resolved
@@ -3,25 +3,12 @@
 version = "0.1.0"
 description = ""
 readme = "README.md"
-<<<<<<< HEAD
-=======
-requires-python = ">=3.12"
-dependencies = [
-    "impacket (>=0.12.0,<0.14.0)",
-    "asyncpg (>=0.29.0,<=0.30.0)",
-    "cryptography (>=42.0.0,<47.0.0)",
-    "pydantic (>=2.0.0,<3.0.0)",
-    "pycryptodome (>=3.23.0,<4.0.0)",
-    "dpapick3 (>=0.7.1,<0.8.0)",
-    "dapr (==1.16.0)",
-]
->>>>>>> 82d8f76e
 
 [tool.poetry.dependencies]
 python = ">=3.12,<3.14"
-impacket = ">=0.12.0,<0.13.0"
+impacket = ">=0.13.0,<0.14.0"
 asyncpg = ">=0.29.0,<=0.30.0"
-cryptography = ">=42.0.0,<43.0.0"
+cryptography = ">=42.0.0,<47.0.0"
 pydantic = ">=2.0.0,<3.0.0"
 pycryptodome = ">=3.23.0,<4.0.0"
 dpapick3 = ">=0.7.1,<0.8.0"
