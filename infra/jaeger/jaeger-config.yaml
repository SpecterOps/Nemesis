service:
  extensions: [jaeger_storage, jaeger_query, healthcheckv2]
  pipelines:
    traces:
      receivers: [otlp]
      processors: [memory_limiter, batch]
      exporters: [jaeger_storage_exporter]

extensions:
  healthcheckv2:
    use_v2: true
    http:
      endpoint: "0.0.0.0:13133"

  jaeger_query:
    storage:
      traces: badger_store
    base_path: /jaeger

  jaeger_storage:
    backends:
      badger_store:
        badger:
          directories:
            keys: "/badger/keys"
            values: "/badger/values"
          ephemeral: false
<<<<<<< HEAD
          
=======

>>>>>>> f0317b63
          # Disable sync writes for better performance under high load
          consistency: false
          maintenance_interval: 5m0s
          read_only: false
          sync_writes: false
          num_compactors: 4
          num_level_zero_tables: 8
          num_level_zero_tables_stall: 16

receivers:
  otlp:
    protocols:
      grpc:
        endpoint: "0.0.0.0:4317"
        max_recv_msg_size_mib: 32
        max_concurrent_streams: 100
        read_buffer_size: 524288
        write_buffer_size: 524288
      # if nothing sends OTLP/HTTP to Jaeger directly, you can drop this:
      # http:
      #   endpoint: "0.0.0.0:4318"

processors:
  # Prevent memory issues during high load
  memory_limiter:
    check_interval: 1s
    limit_percentage: 75
    spike_limit_percentage: 20

  batch:
    timeout: 5s
    send_batch_size: 2048
    send_batch_max_size: 4096

exporters:
  jaeger_storage_exporter:
    trace_storage: badger_store
    # No additional retry/queue options available for jaeger_storage_exporter
    # Backpressure is handled by the batch processor and memory_limiter<|MERGE_RESOLUTION|>--- conflicted
+++ resolved
@@ -25,11 +25,7 @@
             keys: "/badger/keys"
             values: "/badger/values"
           ephemeral: false
-<<<<<<< HEAD
-          
-=======
 
->>>>>>> f0317b63
           # Disable sync writes for better performance under high load
           consistency: false
           maintenance_interval: 5m0s
@@ -44,10 +40,6 @@
     protocols:
       grpc:
         endpoint: "0.0.0.0:4317"
-        max_recv_msg_size_mib: 32
-        max_concurrent_streams: 100
-        read_buffer_size: 524288
-        write_buffer_size: 524288
       # if nothing sends OTLP/HTTP to Jaeger directly, you can drop this:
       # http:
       #   endpoint: "0.0.0.0:4318"
