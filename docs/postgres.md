# Overview

In addition to Elasticsearch for an unstructed/NoSQL approach, we are using PostgreSQL to store structured data such as DPAPI blobs/masterkeys/etc.

The database schema for Postgres is at `./helm/nemesis/files/postgres/nemesis.sql`. It mimics the Protobufs defined in ./packages/nemesis.proto, **but are not guaranteed to match!**

We do not recommend interacting with Postgres directly- instead, use the [`/hasura/`](#hasura.md) endpoint

# Storage

By default this PostgreSQL instance uses a persistent data store. The size of the datastore can be adjusted in [values.yaml](./helm/nemesis/values.yaml) by modifying the `storage: 15Gi` in the postgres section.

To use temporary storage that is wiped on every run, set the `operation.environment` value in [values.yaml](./helm/nemesis/values.yaml) to "test".

## pgAdmin

<<<<<<< HEAD
A pgAdmin interface is exposed at `NEMESIS_URL/pgadmin` with the credentials (PGADMIN_EMAIL/PGADMIN_PASSWORD) set in the common config.

# Port Forwarding
Command to temporarily forward the postgres service's port outside of the cluster:
```
kubectl port-forward service/postgres 5432:5432 --address=0.0.0.0
```
=======
A pgAdmin interface is exposed at `NEMESIS_URL/pgadmin` with the credentials from [values.yaml](./helm/nemesis/values.yaml)
>>>>>>> 75fc263f
<|MERGE_RESOLUTION|>--- conflicted
+++ resolved
@@ -14,14 +14,10 @@
 
 ## pgAdmin
 
-<<<<<<< HEAD
-A pgAdmin interface is exposed at `NEMESIS_URL/pgadmin` with the credentials (PGADMIN_EMAIL/PGADMIN_PASSWORD) set in the common config.
+A pgAdmin interface is exposed at `NEMESIS_URL/pgadmin` with the credentials from [values.yaml](./helm/nemesis/values.yaml)
 
 # Port Forwarding
 Command to temporarily forward the postgres service's port outside of the cluster:
 ```
 kubectl port-forward service/postgres 5432:5432 --address=0.0.0.0
-```
-=======
-A pgAdmin interface is exposed at `NEMESIS_URL/pgadmin` with the credentials from [values.yaml](./helm/nemesis/values.yaml)
->>>>>>> 75fc263f
+```